--- conflicted
+++ resolved
@@ -9,11 +9,7 @@
   let generator: RealServerDataGenerator;
 
   beforeEach(async () => {
-<<<<<<< HEAD
     // 싱글톤 인스턴스 초기화 - 타입 안전한 방법 사용
-=======
-    // 싱글톤 인스턴스 초기화
->>>>>>> 0772d71a
     // eslint-disable-next-line @typescript-eslint/no-explicit-any
     (RealServerDataGenerator as any).instance = null;
     generator = RealServerDataGenerator.getInstance();
@@ -70,26 +66,22 @@
   });
 
   it('자동 생성 시작/중지가 정상 동작한다', () => {
-<<<<<<< HEAD
-    // initialize() 후에는 자동으로 시작되므로 초기 상태는 true
-=======
     // 먼저 중지하여 초기 상태 확보
     generator.stopAutoGeneration();
 
->>>>>>> 0772d71a
     const initialStatus = generator.getStatus();
     expect(initialStatus).toHaveProperty('isRunning');
-    expect(initialStatus.isRunning).toBe(true); // initialize()에서 자동 시작됨
+    expect(initialStatus.isRunning).toBe(false); // 중지 후 상태
+
+    // 자동 생성 시작
+    generator.startAutoGeneration();
+    const runningStatus = generator.getStatus();
+    expect(runningStatus.isRunning).toBe(true);
 
     // 자동 생성 중지
     generator.stopAutoGeneration();
     const stoppedStatus = generator.getStatus();
     expect(stoppedStatus.isRunning).toBe(false);
-
-    // 자동 생성 재시작
-    generator.startAutoGeneration();
-    const runningStatus = generator.getStatus();
-    expect(runningStatus.isRunning).toBe(true);
   });
 
   it('싱글톤 패턴이 올바르게 구현되어 있다', () => {
