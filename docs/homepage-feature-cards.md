--- conflicted
+++ resolved
@@ -162,11 +162,7 @@
 
 ## 🔄 업데이트 이력
 
-<<<<<<< HEAD
-### v1.0.0 (2025-06-XX)
-=======
 ### v1.0.0 (2025-05-31)
->>>>>>> e9c3e9bd
 - ✅ 4개 기본 카드 구현
 - ✅ Framer Motion 애니메이션 추가
 - ✅ 반응형 디자인 적용
