/**
 * AI Sidebar Utils
 *
 * 🔧 AI 사이드바 모듈의 유틸리티 함수들
 */

import {
  AISidebarConfig,
  ChatMessage,
  AIResponse,
  SidebarTheme,
} from '../types';
import { createSafeError } from '@/lib/error-handler';
<<<<<<< HEAD
import { generateId } from '@/lib/utils-functions';
=======
import {
  generateSessionId as generateId,
  generateTimestamp,
} from '@/lib/utils-functions';
>>>>>>> 0772d71a

/**
 * 기본 사이드바 설정 반환
 */
export const getDefaultSidebarConfig = (): AISidebarConfig => ({
  // API 설정
  apiEndpoint: '/api/ai-agent',

  // UI 설정
  theme: 'auto',
  position: 'right',
  width: 500,
  height: '100vh',

  // 기능 설정
  enableVoice: false,
  enableFileUpload: false,
  enableHistory: true,
  maxHistoryLength: 50,

  // 커스터마이징
  title: 'AI Assistant',
  placeholder: '메시지를 입력하세요...',
  welcomeMessage: '안녕하세요! 무엇을 도와드릴까요?',
});

/**
 * AI 사이드바 인스턴스 생성
 */
export const createAISidebarInstance = (
  config: Partial<AISidebarConfig> = {}
) => {
  const defaultConfig = getDefaultSidebarConfig();
  const mergedConfig = { ...defaultConfig, ...config };

  return {
    config: mergedConfig,
    version: '1.0.0',
    isValid: validateSidebarConfig(mergedConfig),
  };
};

/**
 * 사이드바 설정 유효성 검사
 */
export const validateSidebarConfig = (config: AISidebarConfig): boolean => {
  // API 엔드포인트 필수
  if (!config.apiEndpoint || typeof config.apiEndpoint !== 'string') {
    console.error('AI Sidebar: apiEndpoint is required');
    return false;
  }

  // 너비 유효성 검사
  if (config.width < 300 || config.width > 800) {
    console.warn('AI Sidebar: width should be between 300-800px');
  }

  // 테마 유효성 검사
  if (!['light', 'dark', 'auto'].includes(config.theme)) {
    console.error('AI Sidebar: invalid theme');
    return false;
  }

  return true;
};

/**
 * AI 응답 포맷팅
 */
export const formatAIResponse = (response: AIResponse): ChatMessage => {
  // Smart Fallback API 응답 구조에 맞게 content 추출
  let content = '';

  // 1순위: response.content (기존 구조)
  if ((response as any).content) {
    content = (response as any).content;
  }
  // 2순위: response.response (Smart Fallback API 구조)
  else if ((response as any).response) {
    content = (response as any).response;
  }
  // 3순위: response 자체가 문자열인 경우
  else if (typeof response === 'string') {
    content = response;
  }
  // 4순위: 기본 메시지
  else {
    content = 'AI 응답을 처리하는 중 오류가 발생했습니다.';
    console.warn(
      '⚠️ formatAIResponse: 응답 내용을 찾을 수 없습니다:',
      response
    );
  }

  return {
    id: generateMessageId(),
    type: 'ai',
    content,
    timestamp: new Date().toISOString(),
    metadata: {
      ...(response.intent ? { intent: response.intent } : {}),
      processingTime: response.metadata?.processingTime,
      confidence: response.intent?.confidence || response.confidence,
      engine: response.metadata?.engine || response.metadata?.stage,
    },
    actions: (response as any).actions || [],
  };
};

/**
 * 사용자 메시지 생성
 */
export const createUserMessage = (content: string): ChatMessage => {
  return {
    id: generateMessageId(),
    type: 'user',
    content,
    timestamp: new Date().toISOString(),
  };
};

/**
 * 시스템 메시지 생성
 */
export const createSystemMessage = (content: string): ChatMessage => {
  return {
    id: generateMessageId(),
    type: 'system',
    content,
    timestamp: new Date().toISOString(),
  };
};

/**
 * 메시지 ID 생성
 */
export const generateMessageId = (): string => {
  return `msg_${Date.now()}_${Math.random().toString(36).substr(2, 9)}`;
};

/**
 * 세션 ID 생성
 */
export const generateSessionId = (): string => {
<<<<<<< HEAD
  return generateId(8);
=======
  return generateId('ai-sidebar');
>>>>>>> 0772d71a
};

/**
 * 테마 감지
 */
export const detectTheme = (): SidebarTheme => {
  if (typeof window === 'undefined') return 'light';

  const prefersDark = window.matchMedia('(prefers-color-scheme: dark)').matches;
  return prefersDark ? 'dark' : 'light';
};

/**
 * 로컬 스토리지에서 채팅 히스토리 로드
 */
export const loadChatHistory = (sessionId: string): ChatMessage[] => {
  if (typeof window === 'undefined') return [];

  try {
    const stored = localStorage.getItem(`ai-sidebar-history-${sessionId}`);
    return stored ? JSON.parse(stored) : [];
  } catch (error) {
    console.error('Failed to load chat history:', error);
    return [];
  }
};

/**
 * 로컬 스토리지에 채팅 히스토리 저장
 */
export const saveChatHistory = (
  sessionId: string,
  messages: ChatMessage[]
): void => {
  if (typeof window === 'undefined') return;

  try {
    localStorage.setItem(
      `ai-sidebar-history-${sessionId}`,
      JSON.stringify(messages)
    );
  } catch (error) {
    console.error('Failed to save chat history:', error);
  }
};

/**
 * 메시지 내용 정리 (HTML 태그 제거 등)
 */
export const sanitizeMessage = (content: string): string => {
  // 기본적인 HTML 태그 제거
  return content.replace(/<[^>]*>/g, '').trim();
};

/**
 * 응답 시간 포맷팅
 */
export const formatProcessingTime = (ms: number): string => {
  if (ms < 1000) return `${ms}ms`;
  return `${(ms / 1000).toFixed(1)}s`;
};

/**
 * 신뢰도 레벨 계산
 */
export const getConfidenceLevel = (
  confidence: number
): 'low' | 'medium' | 'high' => {
  if (confidence < 0.5) return 'low';
  if (confidence < 0.8) return 'medium';
  return 'high';
};

/**
 * 에러 메시지 포맷팅 (안전한 버전)
 */
export const formatErrorMessage = (error: Error | string | unknown): string => {
  if (typeof error === 'string') return error;

  const safeError = createSafeError(error);
  return safeError.message || '알 수 없는 오류가 발생했습니다.';
};<|MERGE_RESOLUTION|>--- conflicted
+++ resolved
@@ -11,14 +11,10 @@
   SidebarTheme,
 } from '../types';
 import { createSafeError } from '@/lib/error-handler';
-<<<<<<< HEAD
-import { generateId } from '@/lib/utils-functions';
-=======
 import {
   generateSessionId as generateId,
   generateTimestamp,
 } from '@/lib/utils-functions';
->>>>>>> 0772d71a
 
 /**
  * 기본 사이드바 설정 반환
@@ -163,11 +159,7 @@
  * 세션 ID 생성
  */
 export const generateSessionId = (): string => {
-<<<<<<< HEAD
-  return generateId(8);
-=======
   return generateId('ai-sidebar');
->>>>>>> 0772d71a
 };
 
 /**
