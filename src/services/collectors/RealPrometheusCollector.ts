--- conflicted
+++ resolved
@@ -1,6 +1,6 @@
 /**
  * 🔍 실제 Prometheus 메트릭 수집기
- * 
+ *
  * 기술 스택:
  * - Node.js 시스템 메트릭 (os, process 모듈)
  * - 외부 Prometheus 서버 연동 (선택적)
@@ -96,7 +96,7 @@
   collectInterval: 10000, // 10초
   cacheTimeout: 30, // 30초
   maxProcesses: 10,
-  maxLogs: 50
+  maxLogs: 50,
 };
 
 export class RealPrometheusCollector {
@@ -104,7 +104,10 @@
   private redis: any;
   private memoryCache: Record<string, PrometheusMetrics> = {};
   private config: CollectorConfig;
-  private lastNetworkStats: Map<string, { rx: number; tx: number; timestamp: number }> = new Map();
+  private lastNetworkStats: Map<
+    string,
+    { rx: number; tx: number; timestamp: number }
+  > = new Map();
   private isCollecting = false;
   private collectInterval: NodeJS.Timeout | null = null;
 
@@ -112,7 +115,9 @@
     this.config = { ...DEFAULT_CONFIG, ...config };
   }
 
-  public static getInstance(config?: Partial<CollectorConfig>): RealPrometheusCollector {
+  public static getInstance(
+    config?: Partial<CollectorConfig>
+  ): RealPrometheusCollector {
     if (!RealPrometheusCollector.instance) {
       RealPrometheusCollector.instance = new RealPrometheusCollector(config);
     }
@@ -141,7 +146,7 @@
    */
   public async collectMetrics(): Promise<PrometheusMetrics> {
     const timestamp = new Date().toISOString();
-    
+
     try {
       // 외부 Prometheus 서버 시도
       if (this.config.prometheusUrl) {
@@ -155,12 +160,11 @@
       // 시스템 메트릭 직접 수집
       const systemMetrics = await this.collectSystemMetrics();
       await this.cacheMetrics('system', systemMetrics);
-      
+
       return systemMetrics;
-
     } catch (error) {
       console.error('❌ 메트릭 수집 실패:', error);
-      
+
       // 캐시된 메트릭 반환
       const cached = await this.getCachedMetrics();
       if (cached) {
@@ -187,7 +191,7 @@
         'node_filesystem_size_bytes',
         'node_filesystem_free_bytes',
         'node_network_receive_bytes_total',
-        'node_network_transmit_bytes_total'
+        'node_network_transmit_bytes_total',
       ];
 
       const results = await Promise.all(
@@ -195,7 +199,6 @@
       );
 
       return this.parsePrometheusResults(results);
-
     } catch (error) {
       console.warn('⚠️ 외부 Prometheus 수집 실패:', error);
       return null;
@@ -207,14 +210,14 @@
    */
   private async collectSystemMetrics(): Promise<PrometheusMetrics> {
     const timestamp = new Date().toISOString();
-    
+
     // 서버 정보
     const server = {
       hostname: os.hostname(),
       ip: this.getLocalIP(),
       platform: os.platform(),
       arch: os.arch(),
-      uptime: os.uptime()
+      uptime: os.uptime(),
     };
 
     // CPU 정보
@@ -223,21 +226,21 @@
       usage: await this.getCPUUsage(),
       cores: cpus.length,
       model: cpus[0]?.model || 'Unknown',
-      temperature: await this.getCPUTemperature()
+      temperature: await this.getCPUTemperature(),
     };
 
     // 메모리 정보
     const totalMemory = os.totalmem();
     const freeMemory = os.freemem();
     const usedMemory = totalMemory - freeMemory;
-    
+
     const memory = {
       total: totalMemory,
       free: freeMemory,
       used: usedMemory,
       usage: (usedMemory / totalMemory) * 100,
       cached: await this.getCachedMemory(),
-      buffers: await this.getBuffersMemory()
+      buffers: await this.getBuffersMemory(),
     };
 
     // 디스크 정보
@@ -264,7 +267,7 @@
       network,
       processes,
       services,
-      logs
+      logs,
     };
   }
 
@@ -272,14 +275,15 @@
    * 🔄 CPU 사용률 계산
    */
   private async getCPUUsage(): Promise<number> {
-    return new Promise((resolve) => {
+    return new Promise(resolve => {
       const startMeasure = this.cpuAverage();
-      
+
       setTimeout(() => {
         const endMeasure = this.cpuAverage();
         const idleDifference = endMeasure.idle - startMeasure.idle;
         const totalDifference = endMeasure.total - startMeasure.total;
-        const percentageCPU = 100 - ~~(100 * idleDifference / totalDifference);
+        const percentageCPU =
+          100 - ~~((100 * idleDifference) / totalDifference);
         resolve(percentageCPU);
       }, 1000);
     });
@@ -299,7 +303,7 @@
 
     return {
       idle: totalIdle / cpus.length,
-      total: totalTick / cpus.length
+      total: totalTick / cpus.length,
     };
   }
 
@@ -310,7 +314,9 @@
     if (os.platform() !== 'linux') return undefined;
 
     try {
-      const { stdout } = await execAsync('cat /sys/class/thermal/thermal_zone0/temp');
+      const { stdout } = await execAsync(
+        'cat /sys/class/thermal/thermal_zone0/temp'
+      );
       return parseInt(stdout.trim()) / 1000; // milli-celsius to celsius
     } catch {
       return undefined;
@@ -324,7 +330,9 @@
     try {
       if (os.platform() === 'win32') {
         // Windows
-        const { stdout } = await execAsync('wmic logicaldisk get size,freespace,caption');
+        const { stdout } = await execAsync(
+          'wmic logicaldisk get size,freespace,caption'
+        );
         return this.parseWindowsDiskInfo(stdout);
       } else {
         // Unix/Linux
@@ -337,7 +345,7 @@
         total: 100 * 1024 * 1024 * 1024, // 100GB 기본값
         free: 50 * 1024 * 1024 * 1024,
         used: 50 * 1024 * 1024 * 1024,
-        usage: 50
+        usage: 50,
       };
     }
   }
@@ -353,7 +361,7 @@
 
     for (const [name, addrs] of Object.entries(networkInterfaces)) {
       if (!addrs) continue;
-      
+
       const stats = await this.getNetworkStats(name);
       if (stats) {
         interfaces.push({
@@ -361,9 +369,9 @@
           rx: stats.rx,
           tx: stats.tx,
           rxRate: stats.rxRate,
-          txRate: stats.txRate
+          txRate: stats.txRate,
         });
-        
+
         totalRx += stats.rx;
         totalTx += stats.tx;
       }
@@ -372,7 +380,7 @@
     return {
       interfaces,
       totalRx,
-      totalTx
+      totalTx,
     };
   }
 
@@ -403,17 +411,17 @@
       { name: 'nodejs', port: 3000 },
       { name: 'postgresql', port: 5432 },
       { name: 'redis', port: 6379 },
-      { name: 'docker', port: 2375 }
+      { name: 'docker', port: 2375 },
     ];
 
     const services = [];
-    
+
     for (const service of commonServices) {
       const status = await this.checkServiceStatus(service.name, service.port);
       services.push({
         ...service,
         status,
-        uptime: status === 'running' ? Math.random() * 86400 : undefined
+        uptime: status === 'running' ? Math.random() * 86400 : undefined,
       });
     }
 
@@ -438,19 +446,24 @@
       'High memory usage warning',
       'Failed to connect to database',
       'SSL certificate expires soon',
-      'Backup completed successfully'
+      'Backup completed successfully',
     ];
 
     for (let i = 0; i < this.config.maxLogs; i++) {
       logs.push({
-        timestamp: new Date(now.getTime() - Math.random() * 3600000).toISOString(),
+        timestamp: new Date(
+          now.getTime() - Math.random() * 3600000
+        ).toISOString(),
         level: logLevels[Math.floor(Math.random() * logLevels.length)],
         source: logSources[Math.floor(Math.random() * logSources.length)],
-        message: logMessages[Math.floor(Math.random() * logMessages.length)]
+        message: logMessages[Math.floor(Math.random() * logMessages.length)],
       });
     }
 
-    return logs.sort((a, b) => new Date(b.timestamp).getTime() - new Date(a.timestamp).getTime());
+    return logs.sort(
+      (a, b) =>
+        new Date(b.timestamp).getTime() - new Date(a.timestamp).getTime()
+    );
   }
 
   /**
@@ -470,7 +483,9 @@
   }
 
   private async queryPrometheus(query: string): Promise<any> {
-    const response = await fetch(`${this.config.prometheusUrl}/api/v1/query?query=${encodeURIComponent(query)}`);
+    const response = await fetch(
+      `${this.config.prometheusUrl}/api/v1/query?query=${encodeURIComponent(query)}`
+    );
     return await response.json();
   }
 
@@ -523,7 +538,7 @@
       total: totalSize,
       free: totalFree,
       used,
-      usage: totalSize > 0 ? (used / totalSize) * 100 : 0
+      usage: totalSize > 0 ? (used / totalSize) * 100 : 0,
     };
   }
 
@@ -543,43 +558,45 @@
       total,
       free,
       used,
-      usage: total > 0 ? (used / total) * 100 : 0
+      usage: total > 0 ? (used / total) * 100 : 0,
     };
   }
 
   private async getNetworkStats(interfaceName: string): Promise<any> {
     try {
       if (os.platform() === 'linux') {
-        const { stdout } = await execAsync(`cat /proc/net/dev | grep ${interfaceName}`);
+        const { stdout } = await execAsync(
+          `cat /proc/net/dev | grep ${interfaceName}`
+        );
         const parts = stdout.trim().split(/\s+/);
         if (parts.length >= 10) {
           const rx = parseInt(parts[1]);
           const tx = parseInt(parts[9]);
-          
+
           const lastStats = this.lastNetworkStats.get(interfaceName);
           const now = Date.now();
-          
+
           let rxRate = 0;
           let txRate = 0;
-          
+
           if (lastStats) {
             const timeDiff = (now - lastStats.timestamp) / 1000; // seconds
             rxRate = (rx - lastStats.rx) / timeDiff;
             txRate = (tx - lastStats.tx) / timeDiff;
           }
-          
+
           this.lastNetworkStats.set(interfaceName, { rx, tx, timestamp: now });
-          
+
           return { rx, tx, rxRate, txRate };
         }
       }
-      
+
       // Fallback for other platforms or errors
       return {
         rx: Math.floor(Math.random() * 1000000000),
         tx: Math.floor(Math.random() * 1000000000),
         rxRate: Math.floor(Math.random() * 1000000),
-        txRate: Math.floor(Math.random() * 1000000)
+        txRate: Math.floor(Math.random() * 1000000),
       };
     } catch {
       return null;
@@ -599,7 +616,7 @@
           name: parts[0],
           cpu: Math.random() * 100,
           memory: parseInt(parts[4]?.replace(/[^\d]/g, '')) || 0,
-          status: 'running'
+          status: 'running',
         });
       }
     }
@@ -620,7 +637,7 @@
           name: parts[10],
           cpu: parseFloat(parts[2]) || 0,
           memory: parseFloat(parts[3]) || 0,
-          status: 'running'
+          status: 'running',
         });
       }
     }
@@ -628,7 +645,10 @@
     return processes.slice(0, this.config.maxProcesses);
   }
 
-  private async checkServiceStatus(serviceName: string, port: number): Promise<'running' | 'stopped' | 'error'> {
+  private async checkServiceStatus(
+    serviceName: string,
+    port: number
+  ): Promise<'running' | 'stopped' | 'error'> {
     try {
       // 포트 연결 테스트
       const { stdout } = await execAsync(`netstat -an | grep :${port}`);
@@ -646,37 +666,40 @@
         ip: this.getLocalIP(),
         platform: os.platform(),
         arch: os.arch(),
-        uptime: os.uptime()
+        uptime: os.uptime(),
       },
       cpu: {
         usage: 20 + Math.random() * 60,
         cores: os.cpus().length,
-        model: os.cpus()[0]?.model || 'Unknown'
+        model: os.cpus()[0]?.model || 'Unknown',
       },
       memory: {
         total: os.totalmem(),
         free: os.freemem(),
         used: os.totalmem() - os.freemem(),
-        usage: ((os.totalmem() - os.freemem()) / os.totalmem()) * 100
+        usage: ((os.totalmem() - os.freemem()) / os.totalmem()) * 100,
       },
       disk: {
         total: 100 * 1024 * 1024 * 1024,
         free: 50 * 1024 * 1024 * 1024,
         used: 50 * 1024 * 1024 * 1024,
-        usage: 50
+        usage: 50,
       },
       network: {
         interfaces: [],
         totalRx: Math.floor(Math.random() * 1000000000),
-        totalTx: Math.floor(Math.random() * 1000000000)
+        totalTx: Math.floor(Math.random() * 1000000000),
       },
       processes: [],
       services: [],
-      logs: []
-    };
-  }
-
-  private async cacheMetrics(source: string, metrics: PrometheusMetrics): Promise<void> {
+      logs: [],
+    };
+  }
+
+  private async cacheMetrics(
+    source: string,
+    metrics: PrometheusMetrics
+  ): Promise<void> {
     // 메모리에도 저장
     this.memoryCache[source] = metrics;
 
@@ -726,13 +749,9 @@
     if (this.isCollecting) return;
 
     this.isCollecting = true;
-<<<<<<< HEAD
-    const runCollection = async () => {
-=======
 
     const loop = async () => {
       if (!this.isCollecting) return;
->>>>>>> 99d9eed8
       try {
         await this.collectMetrics();
       } catch (error) {
@@ -742,20 +761,12 @@
           this.collectInterval = setTimeout(loop, this.config.collectInterval);
         }
       }
-<<<<<<< HEAD
-=======
     };
 
     loop();
->>>>>>> 99d9eed8
-
-      if (this.isCollecting) {
-        this.collectInterval = setTimeout(runCollection, this.config.collectInterval);
-      }
-    };
-
-    runCollection();
-    console.log(`🔄 자동 메트릭 수집 시작 (${this.config.collectInterval}ms 간격)`);
+    console.log(
+      `🔄 자동 메트릭 수집 시작 (${this.config.collectInterval}ms 간격)`
+    );
   }
 
   /**
@@ -775,13 +786,13 @@
    */
   public async healthCheck(): Promise<any> {
     const metrics = await this.collectMetrics();
-    
+
     return {
       status: 'healthy',
       collector: 'running',
       lastCollection: metrics.timestamp,
       config: this.config,
-      server: metrics.server
+      server: metrics.server,
     };
   }
 
@@ -790,7 +801,7 @@
    */
   public async getMetricsSummary(): Promise<any> {
     const metrics = await this.collectMetrics();
-    
+
     return {
       timestamp: metrics.timestamp,
       cpu: metrics.cpu.usage,
@@ -798,10 +809,10 @@
       disk: metrics.disk.usage,
       uptime: metrics.server.uptime,
       processes: metrics.processes.length,
-      services: metrics.services.filter(s => s.status === 'running').length
+      services: metrics.services.filter(s => s.status === 'running').length,
     };
   }
 }
 
 // 싱글톤 인스턴스
-export const realPrometheusCollector = RealPrometheusCollector.getInstance(); +export const realPrometheusCollector = RealPrometheusCollector.getInstance();