/**
 * 🎰 실제 서버 데이터 생성기 v2
 *
 * 기능:
 * - 실제 시스템 메트릭 기반 데이터 생성
 * - 현실적인 서버 부하 시뮬레이션
 * - 다양한 서버 시나리오 생성
 * - 시계열 데이터 패턴
 * - 커스텀 환경별 특화 구성
 */

import { realPrometheusCollector } from '../collectors/RealPrometheusCollector';
import { smartRedis } from '@/lib/redis';

// 커스텀 환경 설정 인터페이스
export interface CustomEnvironmentConfig {
  serverArchitecture:
    | 'single'
    | 'master-slave'
    | 'load-balanced'
    | 'microservices';
  databaseType: 'single' | 'replica' | 'sharded' | 'distributed';
  networkTopology: 'simple' | 'dmz' | 'multi-cloud' | 'hybrid';
  specialWorkload: 'standard' | 'gpu' | 'storage' | 'container';
  scalingPolicy: 'manual' | 'auto' | 'predictive';
  securityLevel: 'basic' | 'enhanced' | 'enterprise';
}

// 확장된 서버 인터페이스
export interface ServerInstance {
  id: string;
  name: string;
  type:
    | 'web'
    | 'api'
    | 'database'
    | 'cache'
    | 'queue'
    | 'cdn'
    | 'gpu'
    | 'storage';
  role: 'master' | 'slave' | 'primary' | 'replica' | 'worker' | 'standalone';
  location: string;
  status: 'running' | 'stopped' | 'warning' | 'error' | 'maintenance';
  environment: 'production' | 'staging' | 'development' | 'test';
  specs: {
    cpu: { cores: number; model: string; architecture?: string };
    memory: { total: number; type: string; speed?: number };
    disk: { total: number; type: string; iops?: number };
    network: { bandwidth: number; latency?: number };
    gpu?: { count: number; model: string; memory: number };
  };
  metrics: {
    cpu: number;
    memory: number;
    disk: number;
    network: { in: number; out: number };
    requests: number;
    errors: number;
    uptime: number;
    // 특화 메트릭
    customMetrics?: {
      replication_lag?: number;
      connection_pool?: number;
      cache_hit_ratio?: number;
      gpu_utilization?: number;
      storage_iops?: number;
      container_count?: number;
    };
  };
  health: {
    score: number;
    issues: string[];
    lastCheck: string;
  };
  security?: {
    level: 'basic' | 'enhanced' | 'enterprise';
    lastSecurityScan: string;
    vulnerabilities: number;
    patchLevel: string;
  };
}

export interface ServerCluster {
  id: string;
  name: string;
  servers: ServerInstance[];
  loadBalancer: {
    algorithm: 'round-robin' | 'least-connections' | 'ip-hash';
    activeConnections: number;
    totalRequests: number;
  };
  scaling: {
    current: number;
    min: number;
    max: number;
    target: number;
    policy: 'cpu' | 'memory' | 'requests';
  };
}

export interface ApplicationMetrics {
  name: string;
  version: string;
  deployments: {
    production: { servers: number; health: number };
    staging: { servers: number; health: number };
    development: { servers: number; health: number };
  };
  performance: {
    responseTime: number;
    throughput: number;
    errorRate: number;
    availability: number;
  };
  resources: {
    totalCpu: number;
    totalMemory: number;
    totalDisk: number;
    cost: number;
  };
}

export class RealServerDataGenerator {
  private static instance: RealServerDataGenerator | null = null;
  private redis: any;
  private isGenerating = false;
  private generationInterval: NodeJS.Timeout | null = null;

  // 서버 인스턴스들
  private servers: Map<string, ServerInstance> = new Map();
  private clusters: Map<string, ServerCluster> = new Map();
  private applications: Map<string, ApplicationMetrics> = new Map();

  // 커스텀 환경 설정
  private environmentConfig: CustomEnvironmentConfig = {
    serverArchitecture: 'load-balanced',
    databaseType: 'replica',
    networkTopology: 'simple',
    specialWorkload: 'standard',
    scalingPolicy: 'auto',
    securityLevel: 'enhanced',
  };

  // 시뮬레이션 설정
  private simulationConfig = {
    baseLoad: 0.3, // 기본 부하 30%
    peakHours: [9, 10, 11, 14, 15, 16], // 피크 시간
    incidents: {
      probability: 0.02, // 2% 확률로 문제 발생
      duration: 300000, // 5분간 지속
    },
    scaling: {
      enabled: true,
      threshold: 0.8, // 80% 이상시 스케일링
      cooldown: 180000, // 3분 대기
    },
  };

  private constructor() {
    this.initializeServers();
  }

  public static getInstance(): RealServerDataGenerator {
    if (!RealServerDataGenerator.instance) {
      RealServerDataGenerator.instance = new RealServerDataGenerator();
    }
    return RealServerDataGenerator.instance;
  }

  /**
   * 🔧 환경 설정 변경
   */
  public updateEnvironmentConfig(
    config: Partial<CustomEnvironmentConfig>
  ): void {
    this.environmentConfig = { ...this.environmentConfig, ...config };
    console.log('🔧 환경 설정 업데이트:', this.environmentConfig);

    // 기존 서버 정리 후 새로운 환경으로 재구성
    this.servers.clear();
    this.clusters.clear();
    this.applications.clear();
    this.initializeServers();
  }

  /**
   * 📋 현재 환경 설정 조회
   */
  public getEnvironmentConfig(): CustomEnvironmentConfig {
    return { ...this.environmentConfig };
  }

  /**
   * 🚀 초기화
   */
  public async initialize(): Promise<void> {
    try {
      // 스마트 Redis 사용 (실제 Redis가 없을 때 메모리 캐시 동작)
      this.redis = smartRedis;

      await realPrometheusCollector.initialize();
      console.log('✅ 실제 서버 데이터 생성기 초기화 완료');
    } catch (error) {
      console.warn('⚠️ 서버 데이터 생성기 초기화 실패:', error);

      // 초기화 실패 시에도 스마트 Redis 적용
      this.redis = smartRedis;
    }

    // 실패 여부와 관계없이 자동 생성 루프 시작
    this.startAutoGeneration();
  }

  /**
   * 🏭 초기 서버 구성 (환경별 맞춤 구성)
   */
  private initializeServers(): void {
    switch (this.environmentConfig.serverArchitecture) {
      case 'single':
        this.createSingleServerEnvironment();
        break;
      case 'master-slave':
        this.createMasterSlaveEnvironment();
        break;
      case 'load-balanced':
        this.createLoadBalancedEnvironment();
        break;
      case 'microservices':
        this.createMicroservicesEnvironment();
        break;
      default:
        this.createLoadBalancedEnvironment();
    }
  }

  /**
   * 🔧 단일 서버 환경 구성
   */
  private createSingleServerEnvironment(): void {
    this.createServer(
      'single-01',
      'All-in-One Server',
      'web',
      'Seoul-1A',
      'standalone',
      'production'
    );
    console.log('✅ 단일 서버 환경 구성 완료');
  }

  /**
   * 🔧 마스터-슬레이브 환경 구성
   */
  private createMasterSlaveEnvironment(): void {
    // 마스터 서버들
    this.createServer(
      'web-master',
      'Web Master',
      'web',
      'Seoul-1A',
      'master',
      'production'
    );
    this.createServer(
      'api-master',
      'API Master',
      'api',
      'Seoul-1A',
      'master',
      'production'
    );
    this.createServer(
      'db-master',
      'DB Master',
      'database',
      'Seoul-1A',
      'primary',
      'production'
    );

    // 슬레이브 서버들
    this.createServer(
      'web-slave',
      'Web Slave',
      'web',
      'Busan-2A',
      'slave',
      'production'
    );
    this.createServer(
      'api-slave',
      'API Slave',
      'api',
      'Busan-2A',
      'slave',
      'production'
    );
    this.createServer(
      'db-slave',
      'DB Replica',
      'database',
      'Busan-2A',
      'replica',
      'production'
    );

    console.log('✅ 마스터-슬레이브 환경 구성 완료');
  }

  /**
   * 🔧 로드밸런싱 환경 구성
   */
  private createLoadBalancedEnvironment(): void {
    // Web 서버들
    this.createServer(
      'web-01',
      'Frontend Server 1',
      'web',
      'Seoul-1A',
      'worker',
      'production'
    );
    this.createServer(
      'web-02',
      'Frontend Server 2',
      'web',
      'Seoul-1B',
      'worker',
      'production'
    );
    this.createServer(
      'web-03',
      'Frontend Server 3',
      'web',
      'Busan-2A',
      'worker',
      'production'
    );

    // API 서버들
    this.createServer(
      'api-01',
      'API Gateway 1',
      'api',
      'Seoul-1A',
      'worker',
      'production'
    );
    this.createServer(
      'api-02',
      'API Gateway 2',
      'api',
      'Seoul-1B',
      'worker',
      'production'
    );
    this.createServer(
      'api-03',
      'Microservice API',
      'api',
      'Seoul-1C',
      'worker',
      'production'
    );

    // 데이터베이스
    this.createServer(
      'db-01',
      'PostgreSQL Primary',
      'database',
      'Seoul-1A',
      'primary',
      'production'
    );
    this.createServer(
      'db-02',
      'PostgreSQL Replica',
      'database',
      'Busan-2A',
      'replica',
      'production'
    );
    this.createServer(
      'cache-01',
      'Redis Cache',
      'cache',
      'Seoul-1B',
      'standalone',
      'production'
    );

    // 특수 워크로드 서버 추가
    if (this.environmentConfig.specialWorkload === 'gpu') {
      this.createServer(
        'gpu-01',
        'GPU Compute Node',
        'gpu',
        'Seoul-1A',
        'worker',
        'production'
      );
    }
    if (this.environmentConfig.specialWorkload === 'storage') {
      this.createServer(
        'storage-01',
        'High-Performance Storage',
        'storage',
        'Seoul-1A',
        'standalone',
        'production'
      );
    }

    // 큐 서버
    this.createServer(
      'queue-01',
      'Message Queue',
      'queue',
      'Seoul-1C',
      'standalone',
      'production'
    );
    this.createServer(
      'cdn-01',
      'CDN Edge',
      'cdn',
      'Global',
      'standalone',
      'production'
    );

    // 클러스터 구성
    this.createCluster('web-cluster', '웹 서버 클러스터', [
      'web-01',
      'web-02',
      'web-03',
    ]);
    this.createCluster('api-cluster', 'API 서버 클러스터', [
      'api-01',
      'api-02',
      'api-03',
    ]);

    // 애플리케이션 메트릭
    this.createApplication('openmanager-vibe', 'OpenManager Vibe v5');

    console.log('✅ 로드밸런싱 환경 구성 완료');
  }

  /**
   * 🔧 마이크로서비스 환경 구성
   */
  private createMicroservicesEnvironment(): void {
    // 게이트웨이
    this.createServer(
      'gateway-01',
      'API Gateway',
      'api',
      'Seoul-1A',
      'master',
      'production'
    );

    // 마이크로서비스들
    this.createServer(
      'user-service',
      'User Service',
      'api',
      'Seoul-1A',
      'worker',
      'production'
    );
    this.createServer(
      'auth-service',
      'Auth Service',
      'api',
      'Seoul-1B',
      'worker',
      'production'
    );
    this.createServer(
      'monitor-service',
      'Monitor Service',
      'api',
      'Seoul-1C',
      'worker',
      'production'
    );
    this.createServer(
      'notification-service',
      'Notification Service',
      'api',
      'Busan-2A',
      'worker',
      'production'
    );

    // 전용 데이터베이스
    this.createServer(
      'user-db',
      'User Database',
      'database',
      'Seoul-1A',
      'standalone',
      'production'
    );
    this.createServer(
      'auth-db',
      'Auth Database',
      'database',
      'Seoul-1B',
      'standalone',
      'production'
    );
    this.createServer(
      'monitor-db',
      'Monitor Database',
      'database',
      'Seoul-1C',
      'standalone',
      'production'
    );

    // 공유 캐시 및 큐
    this.createServer(
      'redis-shared',
      'Shared Cache',
      'cache',
      'Seoul-1A',
      'standalone',
      'production'
    );
    this.createServer(
      'message-queue',
      'Message Queue',
      'queue',
      'Seoul-1B',
      'standalone',
      'production'
    );

    console.log('✅ 마이크로서비스 환경 구성 완료');
  }

  /**
   * 🖥️ 서버 생성
   */
  private createServer(
    id: string,
    name: string,
    type: ServerInstance['type'],
    location: string,
    role: ServerInstance['role'] = 'standalone',
    environment: ServerInstance['environment'] = 'production'
  ): void {
    const specs = this.generateServerSpecs(type);

    const server: ServerInstance = {
      id,
      name,
      type,
      role,
      location,
      environment,
      status: 'running',
      specs,
      metrics: {
        cpu: 20 + Math.random() * 30,
        memory: 30 + Math.random() * 40,
        disk: 40 + Math.random() * 30,
        network: { in: Math.random() * 100, out: Math.random() * 80 },
        requests: Math.floor(Math.random() * 1000),
        errors: Math.floor(Math.random() * 10),
        uptime: Math.random() * 2592000000, // 최대 30일
        customMetrics: this.generateCustomMetrics(type, role),
      },
      health: {
        score: 85 + Math.random() * 15,
        issues: [],
        lastCheck: new Date().toISOString(),
      },
      security: {
        level: this.environmentConfig.securityLevel,
        lastSecurityScan: new Date().toISOString(),
        vulnerabilities: Math.floor(Math.random() * 5),
        patchLevel: 'current',
      },
    };

    this.servers.set(id, server);
  }

  /**
   * 🔧 서버 스펙 생성
   */
  private generateServerSpecs(type: ServerInstance['type']) {
    const specTemplates = {
      web: {
        cpu: {
          cores: 4,
          model: 'Intel Xeon E5-2686v4',
          architecture: 'x86_64',
        },
        memory: { total: 8 * 1024 * 1024 * 1024, type: 'DDR4', speed: 2400 },
        disk: { total: 100 * 1024 * 1024 * 1024, type: 'SSD', iops: 3000 },
        network: { bandwidth: 1000, latency: 1 },
      },
      api: {
        cpu: {
          cores: 8,
          model: 'Intel Xeon E5-2686v4',
          architecture: 'x86_64',
        },
        memory: { total: 16 * 1024 * 1024 * 1024, type: 'DDR4', speed: 2400 },
        disk: { total: 200 * 1024 * 1024 * 1024, type: 'SSD', iops: 3000 },
        network: { bandwidth: 1000, latency: 1 },
      },
      database: {
        cpu: {
          cores: 16,
          model: 'Intel Xeon Platinum 8175M',
          architecture: 'x86_64',
        },
        memory: { total: 64 * 1024 * 1024 * 1024, type: 'DDR4', speed: 2666 },
        disk: {
          total: 1 * 1024 * 1024 * 1024 * 1024,
          type: 'NVMe SSD',
          iops: 50000,
        },
        network: { bandwidth: 10000, latency: 0.5 },
      },
      cache: {
        cpu: {
          cores: 8,
          model: 'Intel Xeon E5-2686v4',
          architecture: 'x86_64',
        },
        memory: { total: 32 * 1024 * 1024 * 1024, type: 'DDR4', speed: 2400 },
        disk: { total: 100 * 1024 * 1024 * 1024, type: 'SSD', iops: 3000 },
        network: { bandwidth: 1000, latency: 1 },
      },
      queue: {
        cpu: {
          cores: 4,
          model: 'Intel Xeon E5-2686v4',
          architecture: 'x86_64',
        },
        memory: { total: 8 * 1024 * 1024 * 1024, type: 'DDR4', speed: 2400 },
        disk: { total: 200 * 1024 * 1024 * 1024, type: 'SSD', iops: 3000 },
        network: { bandwidth: 1000, latency: 1 },
      },
      cdn: {
        cpu: {
          cores: 2,
          model: 'Intel Xeon E5-2686v4',
          architecture: 'x86_64',
        },
        memory: { total: 4 * 1024 * 1024 * 1024, type: 'DDR4', speed: 2400 },
        disk: { total: 500 * 1024 * 1024 * 1024, type: 'SSD', iops: 5000 },
        network: { bandwidth: 10000, latency: 0.5 },
      },
      gpu: {
        cpu: {
          cores: 32,
          model: 'Intel Xeon Gold 6248',
          architecture: 'x86_64',
        },
        memory: { total: 256 * 1024 * 1024 * 1024, type: 'DDR4', speed: 2933 },
        disk: {
          total: 2 * 1024 * 1024 * 1024 * 1024,
          type: 'NVMe SSD',
          iops: 100000,
        },
        network: { bandwidth: 25000, latency: 0.2 },
        gpu: {
          count: 8,
          model: 'NVIDIA A100',
          memory: 40 * 1024 * 1024 * 1024,
        },
      },
      storage: {
        cpu: {
          cores: 16,
          model: 'Intel Xeon Silver 4214',
          architecture: 'x86_64',
        },
        memory: { total: 128 * 1024 * 1024 * 1024, type: 'DDR4', speed: 2400 },
        disk: {
          total: 100 * 1024 * 1024 * 1024 * 1024,
          type: 'NVMe SSD',
          iops: 500000,
        },
        network: { bandwidth: 100000, latency: 0.1 },
      },
    };

    return specTemplates[type];
  }

  /**
   * 🎯 커스텀 메트릭 생성
   */
  private generateCustomMetrics(
    type: ServerInstance['type'],
    role: ServerInstance['role']
  ) {
    const customMetrics: any = {};

    switch (type) {
      case 'database':
        customMetrics.replication_lag =
          role === 'replica' ? Math.random() * 5 : 0;
        customMetrics.connection_pool = 50 + Math.floor(Math.random() * 50);
        break;
      case 'cache':
        customMetrics.cache_hit_ratio = 85 + Math.random() * 15;
        customMetrics.connection_pool = 100 + Math.floor(Math.random() * 100);
        break;
      case 'gpu':
        customMetrics.gpu_utilization = Math.random() * 100;
        break;
      case 'storage':
        customMetrics.storage_iops = 1000 + Math.floor(Math.random() * 50000);
        break;
      default:
        break;
    }

    return customMetrics;
  }

  /**
   * 🏗️ 클러스터 생성
   */
  private createCluster(id: string, name: string, serverIds: string[]): void {
    const servers = serverIds.map(id => this.servers.get(id)!).filter(Boolean);

    const cluster: ServerCluster = {
      id,
      name,
      servers,
      loadBalancer: {
        algorithm: 'round-robin',
        activeConnections: Math.floor(Math.random() * 1000),
        totalRequests: Math.floor(Math.random() * 100000),
      },
      scaling: {
        current: servers.length,
        min: Math.max(1, servers.length - 2),
        max: servers.length + 5,
        target: servers.length,
        policy: 'cpu',
      },
    };

    this.clusters.set(id, cluster);
  }

  /**
   * 📱 애플리케이션 생성
   */
  private createApplication(name: string, displayName: string): void {
    const app: ApplicationMetrics = {
      name: displayName,
      version: '5.21.0',
      deployments: {
        production: { servers: 8, health: 95 + Math.random() * 5 },
        staging: { servers: 3, health: 90 + Math.random() * 10 },
        development: { servers: 2, health: 80 + Math.random() * 20 },
      },
      performance: {
        responseTime: 150 + Math.random() * 100,
        throughput: 1000 + Math.random() * 2000,
        errorRate: Math.random() * 2,
        availability: 99.8 + Math.random() * 0.2,
      },
      resources: {
        totalCpu: 0,
        totalMemory: 0,
        totalDisk: 0,
        cost: 0,
      },
    };

    // 리소스 합계 계산
    Array.from(this.servers.values()).forEach(server => {
      app.resources.totalCpu += server.metrics.cpu;
      app.resources.totalMemory += server.metrics.memory;
      app.resources.totalDisk += server.metrics.disk;
    });

    app.resources.cost =
      app.resources.totalCpu * 0.1 + app.resources.totalMemory * 0.05;

    this.applications.set(name, app);
  }

  /**
   * 🔄 자동 데이터 생성 시작
   */
  public startAutoGeneration(): void {
    if (this.isGenerating) return;

    this.isGenerating = true;

    const loop = async () => {
      if (!this.isGenerating) return;
      try {
        await this.generateRealtimeData();
      } catch (error) {
        console.error('❌ 실시간 데이터 생성 실패:', error);
      } finally {
        if (this.isGenerating) {
          this.generationInterval = setTimeout(loop, 5000);
        }
      }
    };

    loop();
    console.log('🔄 실시간 서버 데이터 생성 시작');
  }

  /**
   * ⏹️ 자동 데이터 생성 중지
   */
  public stopAutoGeneration(): void {
    this.isGenerating = false;
    if (this.generationInterval) {
      clearTimeout(this.generationInterval);
      this.generationInterval = null;
    }
    console.log('⏹️ 실시간 서버 데이터 생성 중지');
  }

  /**
   * 📊 실시간 데이터 생성
   */
  private async generateRealtimeData(): Promise<void> {
    const currentHour = new Date().getHours();
    const isPeakHour = this.simulationConfig.peakHours.includes(currentHour);
    const loadMultiplier = isPeakHour ? 1.8 : 1.0;

    // 실제 시스템 메트릭 수집
    const realMetrics = await realPrometheusCollector.collectMetrics();

    // 각 서버 메트릭 업데이트
    for (const [id, server] of this.servers.entries()) {
      this.updateServerMetrics(server, loadMultiplier, realMetrics);

      // 장애 시뮬레이션
      this.simulateIncidents(server);

      // 건강도 계산
      this.calculateServerHealth(server);
    }

    // 클러스터 상태 업데이트
    for (const cluster of this.clusters.values()) {
      this.updateClusterMetrics(cluster);

      // 자동 스케일링 시뮬레이션
      if (this.simulationConfig.scaling.enabled) {
        this.simulateAutoScaling(cluster);
      }
    }

    // 애플리케이션 메트릭 업데이트
    for (const app of this.applications.values()) {
      this.updateApplicationMetrics(app);
    }

    // Redis에 캐시
    await this.cacheGeneratedData();
  }

  /**
   * 📈 서버 메트릭 업데이트
   */
  private updateServerMetrics(
    server: ServerInstance,
    loadMultiplier: number,
    realMetrics: any
  ): void {
    // 실제 시스템 메트릭을 기반으로 하되, 서버별 특성 적용
    const baseLoad = this.simulationConfig.baseLoad * loadMultiplier;

    // CPU: 실제 + 시뮬레이션
    const realCpuBase = realMetrics.cpu?.usage || 20;
    server.metrics.cpu = Math.min(
      95,
      realCpuBase + baseLoad * 50 + (Math.random() - 0.5) * 20
    );

    // Memory: 서버 타입별 패턴
    const memoryPattern =
      server.type === 'database' ? 0.7 : server.type === 'cache' ? 0.8 : 0.4;
    server.metrics.memory = Math.min(
      95,
      memoryPattern * 100 + (Math.random() - 0.5) * 30
    );

    // Disk: 점진적 증가 패턴
    server.metrics.disk = Math.min(
      95,
      server.metrics.disk + (Math.random() - 0.3) * 0.1
    );

    // Network
    server.metrics.network.in = baseLoad * 100 + Math.random() * 50;
    server.metrics.network.out = baseLoad * 80 + Math.random() * 40;

    // Requests (API/Web 서버만)
    if (server.type === 'api' || server.type === 'web') {
      server.metrics.requests = Math.floor(
        baseLoad * 1000 + Math.random() * 500
      );
      server.metrics.errors = Math.floor(
        server.metrics.requests * 0.01 * Math.random()
      );
    }

    // Uptime 증가
    server.metrics.uptime += 5000; // 5초 추가
  }

  /**
   * ⚠️ 장애 시뮬레이션
   */
  private simulateIncidents(server: ServerInstance): void {
    if (Math.random() < this.simulationConfig.incidents.probability) {
      const incidents = [
        'High CPU usage detected',
        'Memory leak suspected',
        'Disk space running low',
        'Network latency spike',
        'Database connection timeout',
        'Cache miss rate increased',
      ];

      const incident = incidents[Math.floor(Math.random() * incidents.length)];
      server.health.issues.push(incident);

      // 상태 변경
      if (server.health.issues.length > 2) {
        server.status = 'error';
      } else if (server.health.issues.length > 0) {
        server.status = 'warning';
      }

      // 일정 시간 후 복구
      setTimeout(() => {
        server.health.issues = server.health.issues.filter(i => i !== incident);
        if (server.health.issues.length === 0) {
          server.status = 'running';
        }
      }, this.simulationConfig.incidents.duration);
    }
  }

  /**
   * 💊 서버 건강도 계산
   */
  private calculateServerHealth(server: ServerInstance): void {
    let score = 100;

    // CPU 기반 감점
    if (server.metrics.cpu > 80) score -= 20;
    else if (server.metrics.cpu > 60) score -= 10;

    // Memory 기반 감점
    if (server.metrics.memory > 85) score -= 20;
    else if (server.metrics.memory > 70) score -= 10;

    // Disk 기반 감점
    if (server.metrics.disk > 90) score -= 15;
    else if (server.metrics.disk > 80) score -= 5;

    // 에러율 기반 감점
    if (server.metrics.errors > 0) {
      const errorRate =
        server.metrics.errors / Math.max(1, server.metrics.requests);
      score -= errorRate * 1000; // 1% 에러율 = 10점 감점
    }

    // 이슈 기반 감점
    score -= server.health.issues.length * 10;

    server.health.score = Math.max(0, Math.min(100, score));
    server.health.lastCheck = new Date().toISOString();
  }

  /**
   * 🏗️ 클러스터 메트릭 업데이트
   */
  private updateClusterMetrics(cluster: ServerCluster): void {
    cluster.loadBalancer.activeConnections =
      cluster.servers.reduce(
        (sum, server) => sum + server.metrics.requests,
        0
      ) / cluster.servers.length;

    cluster.loadBalancer.totalRequests +=
      cluster.loadBalancer.activeConnections;
  }

  /**
   * 📏 자동 스케일링 시뮬레이션
   */
  private simulateAutoScaling(cluster: ServerCluster): void {
    const avgCpu =
      cluster.servers.reduce((sum, s) => sum + s.metrics.cpu, 0) /
      cluster.servers.length;

    if (
      avgCpu > this.simulationConfig.scaling.threshold * 100 &&
      cluster.scaling.current < cluster.scaling.max
    ) {
      console.log(
        `🚀 클러스터 ${cluster.name} 스케일 아웃 (CPU: ${avgCpu.toFixed(1)}%)`
      );
      cluster.scaling.current++;
      cluster.scaling.target = cluster.scaling.current;
    } else if (avgCpu < 30 && cluster.scaling.current > cluster.scaling.min) {
      console.log(
        `📉 클러스터 ${cluster.name} 스케일 인 (CPU: ${avgCpu.toFixed(1)}%)`
      );
      cluster.scaling.current--;
      cluster.scaling.target = cluster.scaling.current;
    }
  }

  /**
   * 📱 애플리케이션 메트릭 업데이트
   */
  private updateApplicationMetrics(app: ApplicationMetrics): void {
    const allServers = Array.from(this.servers.values());

    // 성능 메트릭 계산
    app.performance.responseTime = 100 + Math.random() * 200;
    app.performance.throughput = allServers.reduce(
      (sum, s) => sum + s.metrics.requests,
      0
    );
    app.performance.errorRate =
      (allServers.reduce((sum, s) => sum + s.metrics.errors, 0) /
        Math.max(1, app.performance.throughput)) *
      100;

    // 가용성 계산
    const healthyServers = allServers.filter(
      s => s.status === 'running'
    ).length;
    app.performance.availability = (healthyServers / allServers.length) * 100;

    // 리소스 재계산
    app.resources.totalCpu = allServers.reduce(
      (sum, s) => sum + s.metrics.cpu,
      0
    );
    app.resources.totalMemory = allServers.reduce(
      (sum, s) => sum + s.metrics.memory,
      0
    );
    app.resources.cost =
      app.resources.totalCpu * 0.1 + app.resources.totalMemory * 0.05;
  }

  /**
   * 💾 생성된 데이터 캐시
   */
  private async cacheGeneratedData(): Promise<void> {
    try {
      // Redis 인스턴스가 없더라도 스마트 Redis 사용
      if (!this.redis) {
        this.redis = smartRedis;
      }

      const data = {
        servers: Array.from(this.servers.values()),
        clusters: Array.from(this.clusters.values()),
        applications: Array.from(this.applications.values()),
        timestamp: new Date().toISOString(),
      };

      await this.redis.set('server:generated:data', JSON.stringify(data), {
        ex: 60,
      });
    } catch (error) {
      console.warn('⚠️ 생성된 데이터 캐시 실패:', error);
    }
  }

  /**
   * 📊 공개 API 메서드들
   */
  public getAllServers(): ServerInstance[] {
    return Array.from(this.servers.values());
  }

  public getServerById(id: string): ServerInstance | undefined {
    return this.servers.get(id);
  }

  public getAllClusters(): ServerCluster[] {
    return Array.from(this.clusters.values());
  }

  public getClusterById(id: string): ServerCluster | undefined {
    return this.clusters.get(id);
  }

  public getAllApplications(): ApplicationMetrics[] {
    return Array.from(this.applications.values());
  }

  public getApplicationByName(name: string): ApplicationMetrics | undefined {
    return this.applications.get(name);
  }

  /**
   * 📈 대시보드용 요약 데이터
   */
  public getDashboardSummary() {
    const servers = this.getAllServers();
    const clusters = this.getAllClusters();
    const apps = this.getAllApplications();
    const serverCount = servers.length;
    const appCount = apps.length;

    return {
      overview: {
        totalServers: servers.length,
        runningServers: servers.filter(s => s.status === 'running').length,
        totalClusters: clusters.length,
        totalApplications: apps.length,
      },
      health: {
<<<<<<< HEAD
        averageScore:
          serverCount > 0
            ? servers.reduce((sum, s) => sum + s.health.score, 0) / serverCount
            : 0,
        criticalIssues: servers.reduce(
          (sum, s) => sum + s.health.issues.length,
          0
        ),
        availability:
          appCount > 0
            ? apps.reduce((sum, a) => sum + a.performance.availability, 0) /
              appCount
            : 0,
      },
      performance: {
        avgCpu:
          serverCount > 0
            ? servers.reduce((sum, s) => sum + s.metrics.cpu, 0) / serverCount
            : 0,
        avgMemory:
          serverCount > 0
            ? servers.reduce((sum, s) => sum + s.metrics.memory, 0) /
              serverCount
            : 0,
        avgDisk:
          serverCount > 0
            ? servers.reduce((sum, s) => sum + s.metrics.disk, 0) / serverCount
            : 0,
=======
        averageScore: servers.length
          ? servers.reduce((sum, s) => sum + s.health.score, 0) / servers.length
          : 0,
        criticalIssues: servers.reduce((sum, s) => sum + s.health.issues.length, 0),
        availability: apps.length
          ? apps.reduce((sum, a) => sum + a.performance.availability, 0) / apps.length
          : 0
      },
      performance: {
        avgCpu: servers.length
          ? servers.reduce((sum, s) => sum + s.metrics.cpu, 0) / servers.length
          : 0,
        avgMemory: servers.length
          ? servers.reduce((sum, s) => sum + s.metrics.memory, 0) / servers.length
          : 0,
        avgDisk: servers.length
          ? servers.reduce((sum, s) => sum + s.metrics.disk, 0) / servers.length
          : 0,
>>>>>>> 5da63db7
        totalRequests: servers.reduce((sum, s) => sum + s.metrics.requests, 0),
        totalErrors: servers.reduce((sum, s) => sum + s.metrics.errors, 0),
      },
      cost: {
        total: apps.reduce((sum, a) => sum + a.resources.cost, 0),
        monthly: apps.reduce((sum, a) => sum + a.resources.cost, 0) * 24 * 30,
      },
      timestamp: new Date().toISOString(),
    };
  }

  /**
   * 🏥 헬스체크
   */
  public async healthCheck() {
    return {
      status: 'healthy',
      isGenerating: this.isGenerating,
      totalServers: this.servers.size,
      totalClusters: this.clusters.size,
      totalApplications: this.applications.size,
      lastUpdate: new Date().toISOString(),
    };
  }
}

// 싱글톤 인스턴스
export const realServerDataGenerator = RealServerDataGenerator.getInstance();<|MERGE_RESOLUTION|>--- conflicted
+++ resolved
@@ -1136,55 +1136,29 @@
         totalApplications: apps.length,
       },
       health: {
-<<<<<<< HEAD
-        averageScore:
-          serverCount > 0
-            ? servers.reduce((sum, s) => sum + s.health.score, 0) / serverCount
-            : 0,
+        averageScore: servers.length
+          ? servers.reduce((sum, s) => sum + s.health.score, 0) / servers.length
+          : 0,
         criticalIssues: servers.reduce(
           (sum, s) => sum + s.health.issues.length,
           0
         ),
-        availability:
-          appCount > 0
-            ? apps.reduce((sum, a) => sum + a.performance.availability, 0) /
-              appCount
-            : 0,
-      },
-      performance: {
-        avgCpu:
-          serverCount > 0
-            ? servers.reduce((sum, s) => sum + s.metrics.cpu, 0) / serverCount
-            : 0,
-        avgMemory:
-          serverCount > 0
-            ? servers.reduce((sum, s) => sum + s.metrics.memory, 0) /
-              serverCount
-            : 0,
-        avgDisk:
-          serverCount > 0
-            ? servers.reduce((sum, s) => sum + s.metrics.disk, 0) / serverCount
-            : 0,
-=======
-        averageScore: servers.length
-          ? servers.reduce((sum, s) => sum + s.health.score, 0) / servers.length
+        availability: apps.length
+          ? apps.reduce((sum, a) => sum + a.performance.availability, 0) /
+            apps.length
           : 0,
-        criticalIssues: servers.reduce((sum, s) => sum + s.health.issues.length, 0),
-        availability: apps.length
-          ? apps.reduce((sum, a) => sum + a.performance.availability, 0) / apps.length
-          : 0
       },
       performance: {
         avgCpu: servers.length
           ? servers.reduce((sum, s) => sum + s.metrics.cpu, 0) / servers.length
           : 0,
         avgMemory: servers.length
-          ? servers.reduce((sum, s) => sum + s.metrics.memory, 0) / servers.length
+          ? servers.reduce((sum, s) => sum + s.metrics.memory, 0) /
+            servers.length
           : 0,
         avgDisk: servers.length
           ? servers.reduce((sum, s) => sum + s.metrics.disk, 0) / servers.length
           : 0,
->>>>>>> 5da63db7
         totalRequests: servers.reduce((sum, s) => sum + s.metrics.requests, 0),
         totalErrors: servers.reduce((sum, s) => sum + s.metrics.errors, 0),
       },
