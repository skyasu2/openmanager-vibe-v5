/**
 * 🎰 실제 서버 데이터 생성기 v2
 * 
 * 기능:
 * - 실제 시스템 메트릭 기반 데이터 생성
 * - 현실적인 서버 부하 시뮬레이션
 * - 다양한 서버 시나리오 생성
 * - 시계열 데이터 패턴
 * - 커스텀 환경별 특화 구성
 */

import { realPrometheusCollector } from '../collectors/RealPrometheusCollector';
import { smartRedis } from '@/lib/redis';

// 커스텀 환경 설정 인터페이스
export interface CustomEnvironmentConfig {
  serverArchitecture: 'single' | 'master-slave' | 'load-balanced' | 'microservices';
  databaseType: 'single' | 'replica' | 'sharded' | 'distributed';
  networkTopology: 'simple' | 'dmz' | 'multi-cloud' | 'hybrid';
  specialWorkload: 'standard' | 'gpu' | 'storage' | 'container';
  scalingPolicy: 'manual' | 'auto' | 'predictive';
  securityLevel: 'basic' | 'enhanced' | 'enterprise';
}

// 확장된 서버 인터페이스
export interface ServerInstance {
  id: string;
  name: string;
  type: 'web' | 'api' | 'database' | 'cache' | 'queue' | 'cdn' | 'gpu' | 'storage';
  role: 'master' | 'slave' | 'primary' | 'replica' | 'worker' | 'standalone';
  location: string;
  status: 'running' | 'stopped' | 'warning' | 'error' | 'maintenance';
  environment: 'production' | 'staging' | 'development' | 'test';
  specs: {
    cpu: { cores: number; model: string; architecture?: string };
    memory: { total: number; type: string; speed?: number };
    disk: { total: number; type: string; iops?: number };
    network: { bandwidth: number; latency?: number };
    gpu?: { count: number; model: string; memory: number };
  };
  metrics: {
    cpu: number;
    memory: number;
    disk: number;
    network: { in: number; out: number };
    requests: number;
    errors: number;
    uptime: number;
    // 특화 메트릭
    customMetrics?: {
      replication_lag?: number;
      connection_pool?: number;
      cache_hit_ratio?: number;
      gpu_utilization?: number;
      storage_iops?: number;
      container_count?: number;
    };
  };
  health: {
    score: number;
    issues: string[];
    lastCheck: string;
  };
  security?: {
    level: 'basic' | 'enhanced' | 'enterprise';
    lastSecurityScan: string;
    vulnerabilities: number;
    patchLevel: string;
  };
}

export interface ServerCluster {
  id: string;
  name: string;
  servers: ServerInstance[];
  loadBalancer: {
    algorithm: 'round-robin' | 'least-connections' | 'ip-hash';
    activeConnections: number;
    totalRequests: number;
  };
  scaling: {
    current: number;
    min: number;
    max: number;
    target: number;
    policy: 'cpu' | 'memory' | 'requests';
  };
}

export interface ApplicationMetrics {
  name: string;
  version: string;
  deployments: {
    production: { servers: number; health: number };
    staging: { servers: number; health: number };
    development: { servers: number; health: number };
  };
  performance: {
    responseTime: number;
    throughput: number;
    errorRate: number;
    availability: number;
  };
  resources: {
    totalCpu: number;
    totalMemory: number;
    totalDisk: number;
    cost: number;
  };
}

export class RealServerDataGenerator {
  private static instance: RealServerDataGenerator | null = null;
  private redis: any;
  private isGenerating = false;
  private generationInterval: NodeJS.Timeout | null = null;
  
  // 서버 인스턴스들
  private servers: Map<string, ServerInstance> = new Map();
  private clusters: Map<string, ServerCluster> = new Map();
  private applications: Map<string, ApplicationMetrics> = new Map();
  
  // 커스텀 환경 설정
  private environmentConfig: CustomEnvironmentConfig = {
    serverArchitecture: 'load-balanced',
    databaseType: 'replica',
    networkTopology: 'simple',
    specialWorkload: 'standard',
    scalingPolicy: 'auto',
    securityLevel: 'enhanced'
  };
  
  // 시뮬레이션 설정
  private simulationConfig = {
    baseLoad: 0.3, // 기본 부하 30%
    peakHours: [9, 10, 11, 14, 15, 16], // 피크 시간
    incidents: {
      probability: 0.02, // 2% 확률로 문제 발생
      duration: 300000, // 5분간 지속
    },
    scaling: {
      enabled: true,
      threshold: 0.8, // 80% 이상시 스케일링
      cooldown: 180000, // 3분 대기
    }
  };

  private constructor() {
    this.initializeServers();
  }

  public static getInstance(): RealServerDataGenerator {
    if (!RealServerDataGenerator.instance) {
      RealServerDataGenerator.instance = new RealServerDataGenerator();
    }
    return RealServerDataGenerator.instance;
  }

  /**
   * 🔧 환경 설정 변경
   */
  public updateEnvironmentConfig(config: Partial<CustomEnvironmentConfig>): void {
    this.environmentConfig = { ...this.environmentConfig, ...config };
    console.log('🔧 환경 설정 업데이트:', this.environmentConfig);
    
    // 기존 서버 정리 후 새로운 환경으로 재구성
    this.servers.clear();
    this.clusters.clear();
    this.applications.clear();
    this.initializeServers();
  }

  /**
   * 📋 현재 환경 설정 조회
   */
  public getEnvironmentConfig(): CustomEnvironmentConfig {
    return { ...this.environmentConfig };
  }

  /**
   * 🚀 초기화
  */
  public async initialize(): Promise<void> {
    try {
      // 스마트 Redis 사용 (실제 Redis가 없을 때 메모리 캐시 동작)
      this.redis = smartRedis;

      await realPrometheusCollector.initialize();
      console.log('✅ 실제 서버 데이터 생성기 초기화 완료');
    } catch (error) {
      console.warn('⚠️ 서버 데이터 생성기 초기화 실패:', error);

      // 초기화 실패 시에도 스마트 Redis 적용
      this.redis = smartRedis;
    }

    // 실패 여부와 관계없이 자동 생성 루프 시작
    this.startAutoGeneration();
  }

  /**
   * 🏭 초기 서버 구성 (환경별 맞춤 구성)
   */
  private initializeServers(): void {
    switch (this.environmentConfig.serverArchitecture) {
      case 'single':
        this.createSingleServerEnvironment();
        break;
      case 'master-slave':
        this.createMasterSlaveEnvironment();
        break;
      case 'load-balanced':
        this.createLoadBalancedEnvironment();
        break;
      case 'microservices':
        this.createMicroservicesEnvironment();
        break;
      default:
        this.createLoadBalancedEnvironment();
    }
  }

  /**
   * 🔧 단일 서버 환경 구성
   */
  private createSingleServerEnvironment(): void {
    this.createServer('single-01', 'All-in-One Server', 'web', 'Seoul-1A', 'standalone', 'production');
    console.log('✅ 단일 서버 환경 구성 완료');
  }

  /**
   * 🔧 마스터-슬레이브 환경 구성
   */
  private createMasterSlaveEnvironment(): void {
    // 마스터 서버들
    this.createServer('web-master', 'Web Master', 'web', 'Seoul-1A', 'master', 'production');
    this.createServer('api-master', 'API Master', 'api', 'Seoul-1A', 'master', 'production');
    this.createServer('db-master', 'DB Master', 'database', 'Seoul-1A', 'primary', 'production');

    // 슬레이브 서버들
    this.createServer('web-slave', 'Web Slave', 'web', 'Busan-2A', 'slave', 'production');
    this.createServer('api-slave', 'API Slave', 'api', 'Busan-2A', 'slave', 'production');
    this.createServer('db-slave', 'DB Replica', 'database', 'Busan-2A', 'replica', 'production');

    console.log('✅ 마스터-슬레이브 환경 구성 완료');
  }

  /**
   * 🔧 로드밸런싱 환경 구성
   */
  private createLoadBalancedEnvironment(): void {
    // Web 서버들
    this.createServer('web-01', 'Frontend Server 1', 'web', 'Seoul-1A', 'worker', 'production');
    this.createServer('web-02', 'Frontend Server 2', 'web', 'Seoul-1B', 'worker', 'production');
    this.createServer('web-03', 'Frontend Server 3', 'web', 'Busan-2A', 'worker', 'production');

    // API 서버들
    this.createServer('api-01', 'API Gateway 1', 'api', 'Seoul-1A', 'worker', 'production');
    this.createServer('api-02', 'API Gateway 2', 'api', 'Seoul-1B', 'worker', 'production');
    this.createServer('api-03', 'Microservice API', 'api', 'Seoul-1C', 'worker', 'production');

    // 데이터베이스
    this.createServer('db-01', 'PostgreSQL Primary', 'database', 'Seoul-1A', 'primary', 'production');
    this.createServer('db-02', 'PostgreSQL Replica', 'database', 'Busan-2A', 'replica', 'production');
    this.createServer('cache-01', 'Redis Cache', 'cache', 'Seoul-1B', 'standalone', 'production');

    // 특수 워크로드 서버 추가
    if (this.environmentConfig.specialWorkload === 'gpu') {
      this.createServer('gpu-01', 'GPU Compute Node', 'gpu', 'Seoul-1A', 'worker', 'production');
    }
    if (this.environmentConfig.specialWorkload === 'storage') {
      this.createServer('storage-01', 'High-Performance Storage', 'storage', 'Seoul-1A', 'standalone', 'production');
    }

    // 큐 서버
    this.createServer('queue-01', 'Message Queue', 'queue', 'Seoul-1C', 'standalone', 'production');
    this.createServer('cdn-01', 'CDN Edge', 'cdn', 'Global', 'standalone', 'production');

    // 클러스터 구성
    this.createCluster('web-cluster', '웹 서버 클러스터', ['web-01', 'web-02', 'web-03']);
    this.createCluster('api-cluster', 'API 서버 클러스터', ['api-01', 'api-02', 'api-03']);

    // 애플리케이션 메트릭
    this.createApplication('openmanager-vibe', 'OpenManager Vibe v5');

    console.log('✅ 로드밸런싱 환경 구성 완료');
  }

  /**
   * 🔧 마이크로서비스 환경 구성
   */
  private createMicroservicesEnvironment(): void {
    // 게이트웨이
    this.createServer('gateway-01', 'API Gateway', 'api', 'Seoul-1A', 'master', 'production');

    // 마이크로서비스들
    this.createServer('user-service', 'User Service', 'api', 'Seoul-1A', 'worker', 'production');
    this.createServer('auth-service', 'Auth Service', 'api', 'Seoul-1B', 'worker', 'production');
    this.createServer('monitor-service', 'Monitor Service', 'api', 'Seoul-1C', 'worker', 'production');
    this.createServer('notification-service', 'Notification Service', 'api', 'Busan-2A', 'worker', 'production');

    // 전용 데이터베이스
    this.createServer('user-db', 'User Database', 'database', 'Seoul-1A', 'standalone', 'production');
    this.createServer('auth-db', 'Auth Database', 'database', 'Seoul-1B', 'standalone', 'production');
    this.createServer('monitor-db', 'Monitor Database', 'database', 'Seoul-1C', 'standalone', 'production');

    // 공유 캐시 및 큐
    this.createServer('redis-shared', 'Shared Cache', 'cache', 'Seoul-1A', 'standalone', 'production');
    this.createServer('message-queue', 'Message Queue', 'queue', 'Seoul-1B', 'standalone', 'production');

    console.log('✅ 마이크로서비스 환경 구성 완료');
  }

  /**
   * 🖥️ 서버 생성
   */
  private createServer(id: string, name: string, type: ServerInstance['type'], location: string, role: ServerInstance['role'] = 'standalone', environment: ServerInstance['environment'] = 'production'): void {
    const specs = this.generateServerSpecs(type);
    
    const server: ServerInstance = {
      id,
      name,
      type,
      role,
      location,
      environment,
      status: 'running',
      specs,
      metrics: {
        cpu: 20 + Math.random() * 30,
        memory: 30 + Math.random() * 40,
        disk: 40 + Math.random() * 30,
        network: { in: Math.random() * 100, out: Math.random() * 80 },
        requests: Math.floor(Math.random() * 1000),
        errors: Math.floor(Math.random() * 10),
        uptime: Math.random() * 2592000000, // 최대 30일
        customMetrics: this.generateCustomMetrics(type, role)
      },
      health: {
        score: 85 + Math.random() * 15,
        issues: [],
        lastCheck: new Date().toISOString()
      },
      security: {
        level: this.environmentConfig.securityLevel,
        lastSecurityScan: new Date().toISOString(),
        vulnerabilities: Math.floor(Math.random() * 5),
        patchLevel: 'current'
      }
    };

    this.servers.set(id, server);
  }

  /**
   * 🔧 서버 스펙 생성
   */
  private generateServerSpecs(type: ServerInstance['type']) {
    const specTemplates = {
      web: {
        cpu: { cores: 4, model: 'Intel Xeon E5-2686v4', architecture: 'x86_64' },
        memory: { total: 8 * 1024 * 1024 * 1024, type: 'DDR4', speed: 2400 },
        disk: { total: 100 * 1024 * 1024 * 1024, type: 'SSD', iops: 3000 },
        network: { bandwidth: 1000, latency: 1 }
      },
      api: {
        cpu: { cores: 8, model: 'Intel Xeon E5-2686v4', architecture: 'x86_64' },
        memory: { total: 16 * 1024 * 1024 * 1024, type: 'DDR4', speed: 2400 },
        disk: { total: 200 * 1024 * 1024 * 1024, type: 'SSD', iops: 3000 },
        network: { bandwidth: 1000, latency: 1 }
      },
      database: {
        cpu: { cores: 16, model: 'Intel Xeon Platinum 8175M', architecture: 'x86_64' },
        memory: { total: 64 * 1024 * 1024 * 1024, type: 'DDR4', speed: 2666 },
        disk: { total: 1 * 1024 * 1024 * 1024 * 1024, type: 'NVMe SSD', iops: 50000 },
        network: { bandwidth: 10000, latency: 0.5 }
      },
      cache: {
        cpu: { cores: 8, model: 'Intel Xeon E5-2686v4', architecture: 'x86_64' },
        memory: { total: 32 * 1024 * 1024 * 1024, type: 'DDR4', speed: 2400 },
        disk: { total: 100 * 1024 * 1024 * 1024, type: 'SSD', iops: 3000 },
        network: { bandwidth: 1000, latency: 1 }
      },
      queue: {
        cpu: { cores: 4, model: 'Intel Xeon E5-2686v4', architecture: 'x86_64' },
        memory: { total: 8 * 1024 * 1024 * 1024, type: 'DDR4', speed: 2400 },
        disk: { total: 200 * 1024 * 1024 * 1024, type: 'SSD', iops: 3000 },
        network: { bandwidth: 1000, latency: 1 }
      },
      cdn: {
        cpu: { cores: 2, model: 'Intel Xeon E5-2686v4', architecture: 'x86_64' },
        memory: { total: 4 * 1024 * 1024 * 1024, type: 'DDR4', speed: 2400 },
        disk: { total: 500 * 1024 * 1024 * 1024, type: 'SSD', iops: 5000 },
        network: { bandwidth: 10000, latency: 0.5 }
      },
      gpu: {
        cpu: { cores: 32, model: 'Intel Xeon Gold 6248', architecture: 'x86_64' },
        memory: { total: 256 * 1024 * 1024 * 1024, type: 'DDR4', speed: 2933 },
        disk: { total: 2 * 1024 * 1024 * 1024 * 1024, type: 'NVMe SSD', iops: 100000 },
        network: { bandwidth: 25000, latency: 0.2 },
        gpu: { count: 8, model: 'NVIDIA A100', memory: 40 * 1024 * 1024 * 1024 }
      },
      storage: {
        cpu: { cores: 16, model: 'Intel Xeon Silver 4214', architecture: 'x86_64' },
        memory: { total: 128 * 1024 * 1024 * 1024, type: 'DDR4', speed: 2400 },
        disk: { total: 100 * 1024 * 1024 * 1024 * 1024, type: 'NVMe SSD', iops: 500000 },
        network: { bandwidth: 100000, latency: 0.1 }
      }
    };

    return specTemplates[type];
  }

  /**
   * 🎯 커스텀 메트릭 생성
   */
  private generateCustomMetrics(type: ServerInstance['type'], role: ServerInstance['role']) {
    const customMetrics: any = {};

    switch (type) {
      case 'database':
        customMetrics.replication_lag = role === 'replica' ? Math.random() * 5 : 0;
        customMetrics.connection_pool = 50 + Math.floor(Math.random() * 50);
        break;
      case 'cache':
        customMetrics.cache_hit_ratio = 85 + Math.random() * 15;
        customMetrics.connection_pool = 100 + Math.floor(Math.random() * 100);
        break;
      case 'gpu':
        customMetrics.gpu_utilization = Math.random() * 100;
        break;
      case 'storage':
        customMetrics.storage_iops = 1000 + Math.floor(Math.random() * 50000);
        break;
      default:
        break;
    }

    return customMetrics;
  }

  /**
   * 🏗️ 클러스터 생성
   */
  private createCluster(id: string, name: string, serverIds: string[]): void {
    const servers = serverIds.map(id => this.servers.get(id)!).filter(Boolean);
    
    const cluster: ServerCluster = {
      id,
      name,
      servers,
      loadBalancer: {
        algorithm: 'round-robin',
        activeConnections: Math.floor(Math.random() * 1000),
        totalRequests: Math.floor(Math.random() * 100000)
      },
      scaling: {
        current: servers.length,
        min: Math.max(1, servers.length - 2),
        max: servers.length + 5,
        target: servers.length,
        policy: 'cpu'
      }
    };

    this.clusters.set(id, cluster);
  }

  /**
   * 📱 애플리케이션 생성
   */
  private createApplication(name: string, displayName: string): void {
    const app: ApplicationMetrics = {
      name: displayName,
      version: '5.21.0',
      deployments: {
        production: { servers: 8, health: 95 + Math.random() * 5 },
        staging: { servers: 3, health: 90 + Math.random() * 10 },
        development: { servers: 2, health: 80 + Math.random() * 20 }
      },
      performance: {
        responseTime: 150 + Math.random() * 100,
        throughput: 1000 + Math.random() * 2000,
        errorRate: Math.random() * 2,
        availability: 99.8 + Math.random() * 0.2
      },
      resources: {
        totalCpu: 0,
        totalMemory: 0,
        totalDisk: 0,
        cost: 0
      }
    };

    // 리소스 합계 계산
    Array.from(this.servers.values()).forEach(server => {
      app.resources.totalCpu += server.metrics.cpu;
      app.resources.totalMemory += server.metrics.memory;
      app.resources.totalDisk += server.metrics.disk;
    });

    app.resources.cost = app.resources.totalCpu * 0.1 + app.resources.totalMemory * 0.05;

    this.applications.set(name, app);
  }

  /**
   * 🔄 자동 데이터 생성 시작
   */
  public startAutoGeneration(): void {
    if (this.isGenerating) return;

    this.isGenerating = true;
<<<<<<< HEAD
    const runGeneration = async () => {
=======

    const loop = async () => {
      if (!this.isGenerating) return;
>>>>>>> 99d9eed8
      try {
        await this.generateRealtimeData();
      } catch (error) {
        console.error('❌ 실시간 데이터 생성 실패:', error);
      } finally {
        if (this.isGenerating) {
          this.generationInterval = setTimeout(loop, 5000);
        }
      }
<<<<<<< HEAD
=======
    };

    loop();
>>>>>>> 99d9eed8

      if (this.isGenerating) {
        this.generationInterval = setTimeout(runGeneration, 5000); // 5초 간격
      }
    };

    runGeneration();
    console.log('🔄 실시간 서버 데이터 생성 시작');
  }

  /**
   * ⏹️ 자동 데이터 생성 중지
   */
  public stopAutoGeneration(): void {
    this.isGenerating = false;
    if (this.generationInterval) {
      clearTimeout(this.generationInterval);
      this.generationInterval = null;
    }
    console.log('⏹️ 실시간 서버 데이터 생성 중지');
  }

  /**
   * 📊 실시간 데이터 생성
   */
  private async generateRealtimeData(): Promise<void> {
    const currentHour = new Date().getHours();
    const isPeakHour = this.simulationConfig.peakHours.includes(currentHour);
    const loadMultiplier = isPeakHour ? 1.8 : 1.0;

    // 실제 시스템 메트릭 수집
    const realMetrics = await realPrometheusCollector.collectMetrics();

    // 각 서버 메트릭 업데이트
    for (const [id, server] of this.servers.entries()) {
      this.updateServerMetrics(server, loadMultiplier, realMetrics);
      
      // 장애 시뮬레이션
      this.simulateIncidents(server);
      
      // 건강도 계산
      this.calculateServerHealth(server);
    }

    // 클러스터 상태 업데이트
    for (const cluster of this.clusters.values()) {
      this.updateClusterMetrics(cluster);
      
      // 자동 스케일링 시뮬레이션
      if (this.simulationConfig.scaling.enabled) {
        this.simulateAutoScaling(cluster);
      }
    }

    // 애플리케이션 메트릭 업데이트
    for (const app of this.applications.values()) {
      this.updateApplicationMetrics(app);
    }

    // Redis에 캐시
    await this.cacheGeneratedData();
  }

  /**
   * 📈 서버 메트릭 업데이트
   */
  private updateServerMetrics(server: ServerInstance, loadMultiplier: number, realMetrics: any): void {
    // 실제 시스템 메트릭을 기반으로 하되, 서버별 특성 적용
    const baseLoad = this.simulationConfig.baseLoad * loadMultiplier;
    
    // CPU: 실제 + 시뮬레이션
    const realCpuBase = realMetrics.cpu?.usage || 20;
    server.metrics.cpu = Math.min(95, realCpuBase + baseLoad * 50 + (Math.random() - 0.5) * 20);
    
    // Memory: 서버 타입별 패턴
    const memoryPattern = server.type === 'database' ? 0.7 : server.type === 'cache' ? 0.8 : 0.4;
    server.metrics.memory = Math.min(95, memoryPattern * 100 + (Math.random() - 0.5) * 30);
    
    // Disk: 점진적 증가 패턴
    server.metrics.disk = Math.min(95, server.metrics.disk + (Math.random() - 0.3) * 0.1);
    
    // Network
    server.metrics.network.in = baseLoad * 100 + Math.random() * 50;
    server.metrics.network.out = baseLoad * 80 + Math.random() * 40;
    
    // Requests (API/Web 서버만)
    if (server.type === 'api' || server.type === 'web') {
      server.metrics.requests = Math.floor(baseLoad * 1000 + Math.random() * 500);
      server.metrics.errors = Math.floor(server.metrics.requests * 0.01 * Math.random());
    }
    
    // Uptime 증가
    server.metrics.uptime += 5000; // 5초 추가
  }

  /**
   * ⚠️ 장애 시뮬레이션
   */
  private simulateIncidents(server: ServerInstance): void {
    if (Math.random() < this.simulationConfig.incidents.probability) {
      const incidents = [
        'High CPU usage detected',
        'Memory leak suspected',
        'Disk space running low',
        'Network latency spike',
        'Database connection timeout',
        'Cache miss rate increased'
      ];
      
      const incident = incidents[Math.floor(Math.random() * incidents.length)];
      server.health.issues.push(incident);
      
      // 상태 변경
      if (server.health.issues.length > 2) {
        server.status = 'error';
      } else if (server.health.issues.length > 0) {
        server.status = 'warning';
      }
      
      // 일정 시간 후 복구
      setTimeout(() => {
        server.health.issues = server.health.issues.filter(i => i !== incident);
        if (server.health.issues.length === 0) {
          server.status = 'running';
        }
      }, this.simulationConfig.incidents.duration);
    }
  }

  /**
   * 💊 서버 건강도 계산
   */
  private calculateServerHealth(server: ServerInstance): void {
    let score = 100;
    
    // CPU 기반 감점
    if (server.metrics.cpu > 80) score -= 20;
    else if (server.metrics.cpu > 60) score -= 10;
    
    // Memory 기반 감점
    if (server.metrics.memory > 85) score -= 20;
    else if (server.metrics.memory > 70) score -= 10;
    
    // Disk 기반 감점
    if (server.metrics.disk > 90) score -= 15;
    else if (server.metrics.disk > 80) score -= 5;
    
    // 에러율 기반 감점
    if (server.metrics.errors > 0) {
      const errorRate = server.metrics.errors / Math.max(1, server.metrics.requests);
      score -= errorRate * 1000; // 1% 에러율 = 10점 감점
    }
    
    // 이슈 기반 감점
    score -= server.health.issues.length * 10;
    
    server.health.score = Math.max(0, Math.min(100, score));
    server.health.lastCheck = new Date().toISOString();
  }

  /**
   * 🏗️ 클러스터 메트릭 업데이트
   */
  private updateClusterMetrics(cluster: ServerCluster): void {
    cluster.loadBalancer.activeConnections = cluster.servers.reduce(
      (sum, server) => sum + server.metrics.requests, 0
    ) / cluster.servers.length;
    
    cluster.loadBalancer.totalRequests += cluster.loadBalancer.activeConnections;
  }

  /**
   * 📏 자동 스케일링 시뮬레이션
   */
  private simulateAutoScaling(cluster: ServerCluster): void {
    const avgCpu = cluster.servers.reduce((sum, s) => sum + s.metrics.cpu, 0) / cluster.servers.length;
    
    if (avgCpu > this.simulationConfig.scaling.threshold * 100 && 
        cluster.scaling.current < cluster.scaling.max) {
      console.log(`🚀 클러스터 ${cluster.name} 스케일 아웃 (CPU: ${avgCpu.toFixed(1)}%)`);
      cluster.scaling.current++;
      cluster.scaling.target = cluster.scaling.current;
    } else if (avgCpu < 30 && cluster.scaling.current > cluster.scaling.min) {
      console.log(`📉 클러스터 ${cluster.name} 스케일 인 (CPU: ${avgCpu.toFixed(1)}%)`);
      cluster.scaling.current--;
      cluster.scaling.target = cluster.scaling.current;
    }
  }

  /**
   * 📱 애플리케이션 메트릭 업데이트
   */
  private updateApplicationMetrics(app: ApplicationMetrics): void {
    const allServers = Array.from(this.servers.values());
    
    // 성능 메트릭 계산
    app.performance.responseTime = 100 + Math.random() * 200;
    app.performance.throughput = allServers.reduce((sum, s) => sum + s.metrics.requests, 0);
    app.performance.errorRate = allServers.reduce((sum, s) => sum + s.metrics.errors, 0) / 
                               Math.max(1, app.performance.throughput) * 100;
    
    // 가용성 계산
    const healthyServers = allServers.filter(s => s.status === 'running').length;
    app.performance.availability = (healthyServers / allServers.length) * 100;
    
    // 리소스 재계산
    app.resources.totalCpu = allServers.reduce((sum, s) => sum + s.metrics.cpu, 0);
    app.resources.totalMemory = allServers.reduce((sum, s) => sum + s.metrics.memory, 0);
    app.resources.cost = app.resources.totalCpu * 0.1 + app.resources.totalMemory * 0.05;
  }

  /**
   * 💾 생성된 데이터 캐시
   */
  private async cacheGeneratedData(): Promise<void> {
    try {
      // Redis 인스턴스가 없더라도 스마트 Redis 사용
      if (!this.redis) {
        this.redis = smartRedis;
      }

      const data = {
        servers: Array.from(this.servers.values()),
        clusters: Array.from(this.clusters.values()),
        applications: Array.from(this.applications.values()),
        timestamp: new Date().toISOString()
      };

      await this.redis.set('server:generated:data', JSON.stringify(data), { ex: 60 });
    } catch (error) {
      console.warn('⚠️ 생성된 데이터 캐시 실패:', error);
    }
  }

  /**
   * 📊 공개 API 메서드들
   */
  public getAllServers(): ServerInstance[] {
    return Array.from(this.servers.values());
  }

  public getServerById(id: string): ServerInstance | undefined {
    return this.servers.get(id);
  }

  public getAllClusters(): ServerCluster[] {
    return Array.from(this.clusters.values());
  }

  public getClusterById(id: string): ServerCluster | undefined {
    return this.clusters.get(id);
  }

  public getAllApplications(): ApplicationMetrics[] {
    return Array.from(this.applications.values());
  }

  public getApplicationByName(name: string): ApplicationMetrics | undefined {
    return this.applications.get(name);
  }

  /**
   * 📈 대시보드용 요약 데이터
   */
  public getDashboardSummary() {
    const servers = this.getAllServers();
    const clusters = this.getAllClusters();
    const apps = this.getAllApplications();
    const serverCount = servers.length;
    const appCount = apps.length;

    return {
      overview: {
        totalServers: servers.length,
        runningServers: servers.filter(s => s.status === 'running').length,
        totalClusters: clusters.length,
        totalApplications: apps.length
      },
      health: {
        averageScore:
          serverCount > 0
            ? servers.reduce((sum, s) => sum + s.health.score, 0) / serverCount
            : 0,
        criticalIssues: servers.reduce((sum, s) => sum + s.health.issues.length, 0),
        availability:
          appCount > 0
            ? apps.reduce((sum, a) => sum + a.performance.availability, 0) / appCount
            : 0
      },
      performance: {
        avgCpu:
          serverCount > 0 ? servers.reduce((sum, s) => sum + s.metrics.cpu, 0) / serverCount : 0,
        avgMemory:
          serverCount > 0 ? servers.reduce((sum, s) => sum + s.metrics.memory, 0) / serverCount : 0,
        avgDisk:
          serverCount > 0 ? servers.reduce((sum, s) => sum + s.metrics.disk, 0) / serverCount : 0,
        totalRequests: servers.reduce((sum, s) => sum + s.metrics.requests, 0),
        totalErrors: servers.reduce((sum, s) => sum + s.metrics.errors, 0)
      },
      cost: {
        total: apps.reduce((sum, a) => sum + a.resources.cost, 0),
        monthly: apps.reduce((sum, a) => sum + a.resources.cost, 0) * 24 * 30
      },
      timestamp: new Date().toISOString()
    };
  }

  /**
   * 🏥 헬스체크
   */
  public async healthCheck() {
    return {
      status: 'healthy',
      isGenerating: this.isGenerating,
      totalServers: this.servers.size,
      totalClusters: this.clusters.size,
      totalApplications: this.applications.size,
      lastUpdate: new Date().toISOString()
    };
  }
}

// 싱글톤 인스턴스
export const realServerDataGenerator = RealServerDataGenerator.getInstance(); <|MERGE_RESOLUTION|>--- conflicted
+++ resolved
@@ -1,6 +1,6 @@
 /**
  * 🎰 실제 서버 데이터 생성기 v2
- * 
+ *
  * 기능:
  * - 실제 시스템 메트릭 기반 데이터 생성
  * - 현실적인 서버 부하 시뮬레이션
@@ -14,7 +14,11 @@
 
 // 커스텀 환경 설정 인터페이스
 export interface CustomEnvironmentConfig {
-  serverArchitecture: 'single' | 'master-slave' | 'load-balanced' | 'microservices';
+  serverArchitecture:
+    | 'single'
+    | 'master-slave'
+    | 'load-balanced'
+    | 'microservices';
   databaseType: 'single' | 'replica' | 'sharded' | 'distributed';
   networkTopology: 'simple' | 'dmz' | 'multi-cloud' | 'hybrid';
   specialWorkload: 'standard' | 'gpu' | 'storage' | 'container';
@@ -26,7 +30,15 @@
 export interface ServerInstance {
   id: string;
   name: string;
-  type: 'web' | 'api' | 'database' | 'cache' | 'queue' | 'cdn' | 'gpu' | 'storage';
+  type:
+    | 'web'
+    | 'api'
+    | 'database'
+    | 'cache'
+    | 'queue'
+    | 'cdn'
+    | 'gpu'
+    | 'storage';
   role: 'master' | 'slave' | 'primary' | 'replica' | 'worker' | 'standalone';
   location: string;
   status: 'running' | 'stopped' | 'warning' | 'error' | 'maintenance';
@@ -114,12 +126,12 @@
   private redis: any;
   private isGenerating = false;
   private generationInterval: NodeJS.Timeout | null = null;
-  
+
   // 서버 인스턴스들
   private servers: Map<string, ServerInstance> = new Map();
   private clusters: Map<string, ServerCluster> = new Map();
   private applications: Map<string, ApplicationMetrics> = new Map();
-  
+
   // 커스텀 환경 설정
   private environmentConfig: CustomEnvironmentConfig = {
     serverArchitecture: 'load-balanced',
@@ -127,9 +139,9 @@
     networkTopology: 'simple',
     specialWorkload: 'standard',
     scalingPolicy: 'auto',
-    securityLevel: 'enhanced'
+    securityLevel: 'enhanced',
   };
-  
+
   // 시뮬레이션 설정
   private simulationConfig = {
     baseLoad: 0.3, // 기본 부하 30%
@@ -142,7 +154,7 @@
       enabled: true,
       threshold: 0.8, // 80% 이상시 스케일링
       cooldown: 180000, // 3분 대기
-    }
+    },
   };
 
   private constructor() {
@@ -159,10 +171,12 @@
   /**
    * 🔧 환경 설정 변경
    */
-  public updateEnvironmentConfig(config: Partial<CustomEnvironmentConfig>): void {
+  public updateEnvironmentConfig(
+    config: Partial<CustomEnvironmentConfig>
+  ): void {
     this.environmentConfig = { ...this.environmentConfig, ...config };
     console.log('🔧 환경 설정 업데이트:', this.environmentConfig);
-    
+
     // 기존 서버 정리 후 새로운 환경으로 재구성
     this.servers.clear();
     this.clusters.clear();
@@ -179,7 +193,7 @@
 
   /**
    * 🚀 초기화
-  */
+   */
   public async initialize(): Promise<void> {
     try {
       // 스마트 Redis 사용 (실제 Redis가 없을 때 메모리 캐시 동작)
@@ -224,7 +238,14 @@
    * 🔧 단일 서버 환경 구성
    */
   private createSingleServerEnvironment(): void {
-    this.createServer('single-01', 'All-in-One Server', 'web', 'Seoul-1A', 'standalone', 'production');
+    this.createServer(
+      'single-01',
+      'All-in-One Server',
+      'web',
+      'Seoul-1A',
+      'standalone',
+      'production'
+    );
     console.log('✅ 단일 서버 환경 구성 완료');
   }
 
@@ -233,14 +254,56 @@
    */
   private createMasterSlaveEnvironment(): void {
     // 마스터 서버들
-    this.createServer('web-master', 'Web Master', 'web', 'Seoul-1A', 'master', 'production');
-    this.createServer('api-master', 'API Master', 'api', 'Seoul-1A', 'master', 'production');
-    this.createServer('db-master', 'DB Master', 'database', 'Seoul-1A', 'primary', 'production');
+    this.createServer(
+      'web-master',
+      'Web Master',
+      'web',
+      'Seoul-1A',
+      'master',
+      'production'
+    );
+    this.createServer(
+      'api-master',
+      'API Master',
+      'api',
+      'Seoul-1A',
+      'master',
+      'production'
+    );
+    this.createServer(
+      'db-master',
+      'DB Master',
+      'database',
+      'Seoul-1A',
+      'primary',
+      'production'
+    );
 
     // 슬레이브 서버들
-    this.createServer('web-slave', 'Web Slave', 'web', 'Busan-2A', 'slave', 'production');
-    this.createServer('api-slave', 'API Slave', 'api', 'Busan-2A', 'slave', 'production');
-    this.createServer('db-slave', 'DB Replica', 'database', 'Busan-2A', 'replica', 'production');
+    this.createServer(
+      'web-slave',
+      'Web Slave',
+      'web',
+      'Busan-2A',
+      'slave',
+      'production'
+    );
+    this.createServer(
+      'api-slave',
+      'API Slave',
+      'api',
+      'Busan-2A',
+      'slave',
+      'production'
+    );
+    this.createServer(
+      'db-slave',
+      'DB Replica',
+      'database',
+      'Busan-2A',
+      'replica',
+      'production'
+    );
 
     console.log('✅ 마스터-슬레이브 환경 구성 완료');
   }
@@ -250,35 +313,134 @@
    */
   private createLoadBalancedEnvironment(): void {
     // Web 서버들
-    this.createServer('web-01', 'Frontend Server 1', 'web', 'Seoul-1A', 'worker', 'production');
-    this.createServer('web-02', 'Frontend Server 2', 'web', 'Seoul-1B', 'worker', 'production');
-    this.createServer('web-03', 'Frontend Server 3', 'web', 'Busan-2A', 'worker', 'production');
+    this.createServer(
+      'web-01',
+      'Frontend Server 1',
+      'web',
+      'Seoul-1A',
+      'worker',
+      'production'
+    );
+    this.createServer(
+      'web-02',
+      'Frontend Server 2',
+      'web',
+      'Seoul-1B',
+      'worker',
+      'production'
+    );
+    this.createServer(
+      'web-03',
+      'Frontend Server 3',
+      'web',
+      'Busan-2A',
+      'worker',
+      'production'
+    );
 
     // API 서버들
-    this.createServer('api-01', 'API Gateway 1', 'api', 'Seoul-1A', 'worker', 'production');
-    this.createServer('api-02', 'API Gateway 2', 'api', 'Seoul-1B', 'worker', 'production');
-    this.createServer('api-03', 'Microservice API', 'api', 'Seoul-1C', 'worker', 'production');
+    this.createServer(
+      'api-01',
+      'API Gateway 1',
+      'api',
+      'Seoul-1A',
+      'worker',
+      'production'
+    );
+    this.createServer(
+      'api-02',
+      'API Gateway 2',
+      'api',
+      'Seoul-1B',
+      'worker',
+      'production'
+    );
+    this.createServer(
+      'api-03',
+      'Microservice API',
+      'api',
+      'Seoul-1C',
+      'worker',
+      'production'
+    );
 
     // 데이터베이스
-    this.createServer('db-01', 'PostgreSQL Primary', 'database', 'Seoul-1A', 'primary', 'production');
-    this.createServer('db-02', 'PostgreSQL Replica', 'database', 'Busan-2A', 'replica', 'production');
-    this.createServer('cache-01', 'Redis Cache', 'cache', 'Seoul-1B', 'standalone', 'production');
+    this.createServer(
+      'db-01',
+      'PostgreSQL Primary',
+      'database',
+      'Seoul-1A',
+      'primary',
+      'production'
+    );
+    this.createServer(
+      'db-02',
+      'PostgreSQL Replica',
+      'database',
+      'Busan-2A',
+      'replica',
+      'production'
+    );
+    this.createServer(
+      'cache-01',
+      'Redis Cache',
+      'cache',
+      'Seoul-1B',
+      'standalone',
+      'production'
+    );
 
     // 특수 워크로드 서버 추가
     if (this.environmentConfig.specialWorkload === 'gpu') {
-      this.createServer('gpu-01', 'GPU Compute Node', 'gpu', 'Seoul-1A', 'worker', 'production');
+      this.createServer(
+        'gpu-01',
+        'GPU Compute Node',
+        'gpu',
+        'Seoul-1A',
+        'worker',
+        'production'
+      );
     }
     if (this.environmentConfig.specialWorkload === 'storage') {
-      this.createServer('storage-01', 'High-Performance Storage', 'storage', 'Seoul-1A', 'standalone', 'production');
+      this.createServer(
+        'storage-01',
+        'High-Performance Storage',
+        'storage',
+        'Seoul-1A',
+        'standalone',
+        'production'
+      );
     }
 
     // 큐 서버
-    this.createServer('queue-01', 'Message Queue', 'queue', 'Seoul-1C', 'standalone', 'production');
-    this.createServer('cdn-01', 'CDN Edge', 'cdn', 'Global', 'standalone', 'production');
+    this.createServer(
+      'queue-01',
+      'Message Queue',
+      'queue',
+      'Seoul-1C',
+      'standalone',
+      'production'
+    );
+    this.createServer(
+      'cdn-01',
+      'CDN Edge',
+      'cdn',
+      'Global',
+      'standalone',
+      'production'
+    );
 
     // 클러스터 구성
-    this.createCluster('web-cluster', '웹 서버 클러스터', ['web-01', 'web-02', 'web-03']);
-    this.createCluster('api-cluster', 'API 서버 클러스터', ['api-01', 'api-02', 'api-03']);
+    this.createCluster('web-cluster', '웹 서버 클러스터', [
+      'web-01',
+      'web-02',
+      'web-03',
+    ]);
+    this.createCluster('api-cluster', 'API 서버 클러스터', [
+      'api-01',
+      'api-02',
+      'api-03',
+    ]);
 
     // 애플리케이션 메트릭
     this.createApplication('openmanager-vibe', 'OpenManager Vibe v5');
@@ -291,22 +453,92 @@
    */
   private createMicroservicesEnvironment(): void {
     // 게이트웨이
-    this.createServer('gateway-01', 'API Gateway', 'api', 'Seoul-1A', 'master', 'production');
+    this.createServer(
+      'gateway-01',
+      'API Gateway',
+      'api',
+      'Seoul-1A',
+      'master',
+      'production'
+    );
 
     // 마이크로서비스들
-    this.createServer('user-service', 'User Service', 'api', 'Seoul-1A', 'worker', 'production');
-    this.createServer('auth-service', 'Auth Service', 'api', 'Seoul-1B', 'worker', 'production');
-    this.createServer('monitor-service', 'Monitor Service', 'api', 'Seoul-1C', 'worker', 'production');
-    this.createServer('notification-service', 'Notification Service', 'api', 'Busan-2A', 'worker', 'production');
+    this.createServer(
+      'user-service',
+      'User Service',
+      'api',
+      'Seoul-1A',
+      'worker',
+      'production'
+    );
+    this.createServer(
+      'auth-service',
+      'Auth Service',
+      'api',
+      'Seoul-1B',
+      'worker',
+      'production'
+    );
+    this.createServer(
+      'monitor-service',
+      'Monitor Service',
+      'api',
+      'Seoul-1C',
+      'worker',
+      'production'
+    );
+    this.createServer(
+      'notification-service',
+      'Notification Service',
+      'api',
+      'Busan-2A',
+      'worker',
+      'production'
+    );
 
     // 전용 데이터베이스
-    this.createServer('user-db', 'User Database', 'database', 'Seoul-1A', 'standalone', 'production');
-    this.createServer('auth-db', 'Auth Database', 'database', 'Seoul-1B', 'standalone', 'production');
-    this.createServer('monitor-db', 'Monitor Database', 'database', 'Seoul-1C', 'standalone', 'production');
+    this.createServer(
+      'user-db',
+      'User Database',
+      'database',
+      'Seoul-1A',
+      'standalone',
+      'production'
+    );
+    this.createServer(
+      'auth-db',
+      'Auth Database',
+      'database',
+      'Seoul-1B',
+      'standalone',
+      'production'
+    );
+    this.createServer(
+      'monitor-db',
+      'Monitor Database',
+      'database',
+      'Seoul-1C',
+      'standalone',
+      'production'
+    );
 
     // 공유 캐시 및 큐
-    this.createServer('redis-shared', 'Shared Cache', 'cache', 'Seoul-1A', 'standalone', 'production');
-    this.createServer('message-queue', 'Message Queue', 'queue', 'Seoul-1B', 'standalone', 'production');
+    this.createServer(
+      'redis-shared',
+      'Shared Cache',
+      'cache',
+      'Seoul-1A',
+      'standalone',
+      'production'
+    );
+    this.createServer(
+      'message-queue',
+      'Message Queue',
+      'queue',
+      'Seoul-1B',
+      'standalone',
+      'production'
+    );
 
     console.log('✅ 마이크로서비스 환경 구성 완료');
   }
@@ -314,9 +546,16 @@
   /**
    * 🖥️ 서버 생성
    */
-  private createServer(id: string, name: string, type: ServerInstance['type'], location: string, role: ServerInstance['role'] = 'standalone', environment: ServerInstance['environment'] = 'production'): void {
+  private createServer(
+    id: string,
+    name: string,
+    type: ServerInstance['type'],
+    location: string,
+    role: ServerInstance['role'] = 'standalone',
+    environment: ServerInstance['environment'] = 'production'
+  ): void {
     const specs = this.generateServerSpecs(type);
-    
+
     const server: ServerInstance = {
       id,
       name,
@@ -334,19 +573,19 @@
         requests: Math.floor(Math.random() * 1000),
         errors: Math.floor(Math.random() * 10),
         uptime: Math.random() * 2592000000, // 최대 30일
-        customMetrics: this.generateCustomMetrics(type, role)
+        customMetrics: this.generateCustomMetrics(type, role),
       },
       health: {
         score: 85 + Math.random() * 15,
         issues: [],
-        lastCheck: new Date().toISOString()
+        lastCheck: new Date().toISOString(),
       },
       security: {
         level: this.environmentConfig.securityLevel,
         lastSecurityScan: new Date().toISOString(),
         vulnerabilities: Math.floor(Math.random() * 5),
-        patchLevel: 'current'
-      }
+        patchLevel: 'current',
+      },
     };
 
     this.servers.set(id, server);
@@ -358,54 +597,102 @@
   private generateServerSpecs(type: ServerInstance['type']) {
     const specTemplates = {
       web: {
-        cpu: { cores: 4, model: 'Intel Xeon E5-2686v4', architecture: 'x86_64' },
+        cpu: {
+          cores: 4,
+          model: 'Intel Xeon E5-2686v4',
+          architecture: 'x86_64',
+        },
         memory: { total: 8 * 1024 * 1024 * 1024, type: 'DDR4', speed: 2400 },
         disk: { total: 100 * 1024 * 1024 * 1024, type: 'SSD', iops: 3000 },
-        network: { bandwidth: 1000, latency: 1 }
+        network: { bandwidth: 1000, latency: 1 },
       },
       api: {
-        cpu: { cores: 8, model: 'Intel Xeon E5-2686v4', architecture: 'x86_64' },
+        cpu: {
+          cores: 8,
+          model: 'Intel Xeon E5-2686v4',
+          architecture: 'x86_64',
+        },
         memory: { total: 16 * 1024 * 1024 * 1024, type: 'DDR4', speed: 2400 },
         disk: { total: 200 * 1024 * 1024 * 1024, type: 'SSD', iops: 3000 },
-        network: { bandwidth: 1000, latency: 1 }
+        network: { bandwidth: 1000, latency: 1 },
       },
       database: {
-        cpu: { cores: 16, model: 'Intel Xeon Platinum 8175M', architecture: 'x86_64' },
+        cpu: {
+          cores: 16,
+          model: 'Intel Xeon Platinum 8175M',
+          architecture: 'x86_64',
+        },
         memory: { total: 64 * 1024 * 1024 * 1024, type: 'DDR4', speed: 2666 },
-        disk: { total: 1 * 1024 * 1024 * 1024 * 1024, type: 'NVMe SSD', iops: 50000 },
-        network: { bandwidth: 10000, latency: 0.5 }
+        disk: {
+          total: 1 * 1024 * 1024 * 1024 * 1024,
+          type: 'NVMe SSD',
+          iops: 50000,
+        },
+        network: { bandwidth: 10000, latency: 0.5 },
       },
       cache: {
-        cpu: { cores: 8, model: 'Intel Xeon E5-2686v4', architecture: 'x86_64' },
+        cpu: {
+          cores: 8,
+          model: 'Intel Xeon E5-2686v4',
+          architecture: 'x86_64',
+        },
         memory: { total: 32 * 1024 * 1024 * 1024, type: 'DDR4', speed: 2400 },
         disk: { total: 100 * 1024 * 1024 * 1024, type: 'SSD', iops: 3000 },
-        network: { bandwidth: 1000, latency: 1 }
+        network: { bandwidth: 1000, latency: 1 },
       },
       queue: {
-        cpu: { cores: 4, model: 'Intel Xeon E5-2686v4', architecture: 'x86_64' },
+        cpu: {
+          cores: 4,
+          model: 'Intel Xeon E5-2686v4',
+          architecture: 'x86_64',
+        },
         memory: { total: 8 * 1024 * 1024 * 1024, type: 'DDR4', speed: 2400 },
         disk: { total: 200 * 1024 * 1024 * 1024, type: 'SSD', iops: 3000 },
-        network: { bandwidth: 1000, latency: 1 }
+        network: { bandwidth: 1000, latency: 1 },
       },
       cdn: {
-        cpu: { cores: 2, model: 'Intel Xeon E5-2686v4', architecture: 'x86_64' },
+        cpu: {
+          cores: 2,
+          model: 'Intel Xeon E5-2686v4',
+          architecture: 'x86_64',
+        },
         memory: { total: 4 * 1024 * 1024 * 1024, type: 'DDR4', speed: 2400 },
         disk: { total: 500 * 1024 * 1024 * 1024, type: 'SSD', iops: 5000 },
-        network: { bandwidth: 10000, latency: 0.5 }
+        network: { bandwidth: 10000, latency: 0.5 },
       },
       gpu: {
-        cpu: { cores: 32, model: 'Intel Xeon Gold 6248', architecture: 'x86_64' },
+        cpu: {
+          cores: 32,
+          model: 'Intel Xeon Gold 6248',
+          architecture: 'x86_64',
+        },
         memory: { total: 256 * 1024 * 1024 * 1024, type: 'DDR4', speed: 2933 },
-        disk: { total: 2 * 1024 * 1024 * 1024 * 1024, type: 'NVMe SSD', iops: 100000 },
+        disk: {
+          total: 2 * 1024 * 1024 * 1024 * 1024,
+          type: 'NVMe SSD',
+          iops: 100000,
+        },
         network: { bandwidth: 25000, latency: 0.2 },
-        gpu: { count: 8, model: 'NVIDIA A100', memory: 40 * 1024 * 1024 * 1024 }
+        gpu: {
+          count: 8,
+          model: 'NVIDIA A100',
+          memory: 40 * 1024 * 1024 * 1024,
+        },
       },
       storage: {
-        cpu: { cores: 16, model: 'Intel Xeon Silver 4214', architecture: 'x86_64' },
+        cpu: {
+          cores: 16,
+          model: 'Intel Xeon Silver 4214',
+          architecture: 'x86_64',
+        },
         memory: { total: 128 * 1024 * 1024 * 1024, type: 'DDR4', speed: 2400 },
-        disk: { total: 100 * 1024 * 1024 * 1024 * 1024, type: 'NVMe SSD', iops: 500000 },
-        network: { bandwidth: 100000, latency: 0.1 }
-      }
+        disk: {
+          total: 100 * 1024 * 1024 * 1024 * 1024,
+          type: 'NVMe SSD',
+          iops: 500000,
+        },
+        network: { bandwidth: 100000, latency: 0.1 },
+      },
     };
 
     return specTemplates[type];
@@ -414,12 +701,16 @@
   /**
    * 🎯 커스텀 메트릭 생성
    */
-  private generateCustomMetrics(type: ServerInstance['type'], role: ServerInstance['role']) {
+  private generateCustomMetrics(
+    type: ServerInstance['type'],
+    role: ServerInstance['role']
+  ) {
     const customMetrics: any = {};
 
     switch (type) {
       case 'database':
-        customMetrics.replication_lag = role === 'replica' ? Math.random() * 5 : 0;
+        customMetrics.replication_lag =
+          role === 'replica' ? Math.random() * 5 : 0;
         customMetrics.connection_pool = 50 + Math.floor(Math.random() * 50);
         break;
       case 'cache':
@@ -444,7 +735,7 @@
    */
   private createCluster(id: string, name: string, serverIds: string[]): void {
     const servers = serverIds.map(id => this.servers.get(id)!).filter(Boolean);
-    
+
     const cluster: ServerCluster = {
       id,
       name,
@@ -452,15 +743,15 @@
       loadBalancer: {
         algorithm: 'round-robin',
         activeConnections: Math.floor(Math.random() * 1000),
-        totalRequests: Math.floor(Math.random() * 100000)
+        totalRequests: Math.floor(Math.random() * 100000),
       },
       scaling: {
         current: servers.length,
         min: Math.max(1, servers.length - 2),
         max: servers.length + 5,
         target: servers.length,
-        policy: 'cpu'
-      }
+        policy: 'cpu',
+      },
     };
 
     this.clusters.set(id, cluster);
@@ -476,20 +767,20 @@
       deployments: {
         production: { servers: 8, health: 95 + Math.random() * 5 },
         staging: { servers: 3, health: 90 + Math.random() * 10 },
-        development: { servers: 2, health: 80 + Math.random() * 20 }
+        development: { servers: 2, health: 80 + Math.random() * 20 },
       },
       performance: {
         responseTime: 150 + Math.random() * 100,
         throughput: 1000 + Math.random() * 2000,
         errorRate: Math.random() * 2,
-        availability: 99.8 + Math.random() * 0.2
+        availability: 99.8 + Math.random() * 0.2,
       },
       resources: {
         totalCpu: 0,
         totalMemory: 0,
         totalDisk: 0,
-        cost: 0
-      }
+        cost: 0,
+      },
     };
 
     // 리소스 합계 계산
@@ -499,7 +790,8 @@
       app.resources.totalDisk += server.metrics.disk;
     });
 
-    app.resources.cost = app.resources.totalCpu * 0.1 + app.resources.totalMemory * 0.05;
+    app.resources.cost =
+      app.resources.totalCpu * 0.1 + app.resources.totalMemory * 0.05;
 
     this.applications.set(name, app);
   }
@@ -511,13 +803,9 @@
     if (this.isGenerating) return;
 
     this.isGenerating = true;
-<<<<<<< HEAD
-    const runGeneration = async () => {
-=======
 
     const loop = async () => {
       if (!this.isGenerating) return;
->>>>>>> 99d9eed8
       try {
         await this.generateRealtimeData();
       } catch (error) {
@@ -527,19 +815,9 @@
           this.generationInterval = setTimeout(loop, 5000);
         }
       }
-<<<<<<< HEAD
-=======
     };
 
     loop();
->>>>>>> 99d9eed8
-
-      if (this.isGenerating) {
-        this.generationInterval = setTimeout(runGeneration, 5000); // 5초 간격
-      }
-    };
-
-    runGeneration();
     console.log('🔄 실시간 서버 데이터 생성 시작');
   }
 
@@ -569,10 +847,10 @@
     // 각 서버 메트릭 업데이트
     for (const [id, server] of this.servers.entries()) {
       this.updateServerMetrics(server, loadMultiplier, realMetrics);
-      
+
       // 장애 시뮬레이션
       this.simulateIncidents(server);
-      
+
       // 건강도 계산
       this.calculateServerHealth(server);
     }
@@ -580,7 +858,7 @@
     // 클러스터 상태 업데이트
     for (const cluster of this.clusters.values()) {
       this.updateClusterMetrics(cluster);
-      
+
       // 자동 스케일링 시뮬레이션
       if (this.simulationConfig.scaling.enabled) {
         this.simulateAutoScaling(cluster);
@@ -599,31 +877,49 @@
   /**
    * 📈 서버 메트릭 업데이트
    */
-  private updateServerMetrics(server: ServerInstance, loadMultiplier: number, realMetrics: any): void {
+  private updateServerMetrics(
+    server: ServerInstance,
+    loadMultiplier: number,
+    realMetrics: any
+  ): void {
     // 실제 시스템 메트릭을 기반으로 하되, 서버별 특성 적용
     const baseLoad = this.simulationConfig.baseLoad * loadMultiplier;
-    
+
     // CPU: 실제 + 시뮬레이션
     const realCpuBase = realMetrics.cpu?.usage || 20;
-    server.metrics.cpu = Math.min(95, realCpuBase + baseLoad * 50 + (Math.random() - 0.5) * 20);
-    
+    server.metrics.cpu = Math.min(
+      95,
+      realCpuBase + baseLoad * 50 + (Math.random() - 0.5) * 20
+    );
+
     // Memory: 서버 타입별 패턴
-    const memoryPattern = server.type === 'database' ? 0.7 : server.type === 'cache' ? 0.8 : 0.4;
-    server.metrics.memory = Math.min(95, memoryPattern * 100 + (Math.random() - 0.5) * 30);
-    
+    const memoryPattern =
+      server.type === 'database' ? 0.7 : server.type === 'cache' ? 0.8 : 0.4;
+    server.metrics.memory = Math.min(
+      95,
+      memoryPattern * 100 + (Math.random() - 0.5) * 30
+    );
+
     // Disk: 점진적 증가 패턴
-    server.metrics.disk = Math.min(95, server.metrics.disk + (Math.random() - 0.3) * 0.1);
-    
+    server.metrics.disk = Math.min(
+      95,
+      server.metrics.disk + (Math.random() - 0.3) * 0.1
+    );
+
     // Network
     server.metrics.network.in = baseLoad * 100 + Math.random() * 50;
     server.metrics.network.out = baseLoad * 80 + Math.random() * 40;
-    
+
     // Requests (API/Web 서버만)
     if (server.type === 'api' || server.type === 'web') {
-      server.metrics.requests = Math.floor(baseLoad * 1000 + Math.random() * 500);
-      server.metrics.errors = Math.floor(server.metrics.requests * 0.01 * Math.random());
-    }
-    
+      server.metrics.requests = Math.floor(
+        baseLoad * 1000 + Math.random() * 500
+      );
+      server.metrics.errors = Math.floor(
+        server.metrics.requests * 0.01 * Math.random()
+      );
+    }
+
     // Uptime 증가
     server.metrics.uptime += 5000; // 5초 추가
   }
@@ -639,19 +935,19 @@
         'Disk space running low',
         'Network latency spike',
         'Database connection timeout',
-        'Cache miss rate increased'
+        'Cache miss rate increased',
       ];
-      
+
       const incident = incidents[Math.floor(Math.random() * incidents.length)];
       server.health.issues.push(incident);
-      
+
       // 상태 변경
       if (server.health.issues.length > 2) {
         server.status = 'error';
       } else if (server.health.issues.length > 0) {
         server.status = 'warning';
       }
-      
+
       // 일정 시간 후 복구
       setTimeout(() => {
         server.health.issues = server.health.issues.filter(i => i !== incident);
@@ -667,28 +963,29 @@
    */
   private calculateServerHealth(server: ServerInstance): void {
     let score = 100;
-    
+
     // CPU 기반 감점
     if (server.metrics.cpu > 80) score -= 20;
     else if (server.metrics.cpu > 60) score -= 10;
-    
+
     // Memory 기반 감점
     if (server.metrics.memory > 85) score -= 20;
     else if (server.metrics.memory > 70) score -= 10;
-    
+
     // Disk 기반 감점
     if (server.metrics.disk > 90) score -= 15;
     else if (server.metrics.disk > 80) score -= 5;
-    
+
     // 에러율 기반 감점
     if (server.metrics.errors > 0) {
-      const errorRate = server.metrics.errors / Math.max(1, server.metrics.requests);
+      const errorRate =
+        server.metrics.errors / Math.max(1, server.metrics.requests);
       score -= errorRate * 1000; // 1% 에러율 = 10점 감점
     }
-    
+
     // 이슈 기반 감점
     score -= server.health.issues.length * 10;
-    
+
     server.health.score = Math.max(0, Math.min(100, score));
     server.health.lastCheck = new Date().toISOString();
   }
@@ -697,26 +994,37 @@
    * 🏗️ 클러스터 메트릭 업데이트
    */
   private updateClusterMetrics(cluster: ServerCluster): void {
-    cluster.loadBalancer.activeConnections = cluster.servers.reduce(
-      (sum, server) => sum + server.metrics.requests, 0
-    ) / cluster.servers.length;
-    
-    cluster.loadBalancer.totalRequests += cluster.loadBalancer.activeConnections;
+    cluster.loadBalancer.activeConnections =
+      cluster.servers.reduce(
+        (sum, server) => sum + server.metrics.requests,
+        0
+      ) / cluster.servers.length;
+
+    cluster.loadBalancer.totalRequests +=
+      cluster.loadBalancer.activeConnections;
   }
 
   /**
    * 📏 자동 스케일링 시뮬레이션
    */
   private simulateAutoScaling(cluster: ServerCluster): void {
-    const avgCpu = cluster.servers.reduce((sum, s) => sum + s.metrics.cpu, 0) / cluster.servers.length;
-    
-    if (avgCpu > this.simulationConfig.scaling.threshold * 100 && 
-        cluster.scaling.current < cluster.scaling.max) {
-      console.log(`🚀 클러스터 ${cluster.name} 스케일 아웃 (CPU: ${avgCpu.toFixed(1)}%)`);
+    const avgCpu =
+      cluster.servers.reduce((sum, s) => sum + s.metrics.cpu, 0) /
+      cluster.servers.length;
+
+    if (
+      avgCpu > this.simulationConfig.scaling.threshold * 100 &&
+      cluster.scaling.current < cluster.scaling.max
+    ) {
+      console.log(
+        `🚀 클러스터 ${cluster.name} 스케일 아웃 (CPU: ${avgCpu.toFixed(1)}%)`
+      );
       cluster.scaling.current++;
       cluster.scaling.target = cluster.scaling.current;
     } else if (avgCpu < 30 && cluster.scaling.current > cluster.scaling.min) {
-      console.log(`📉 클러스터 ${cluster.name} 스케일 인 (CPU: ${avgCpu.toFixed(1)}%)`);
+      console.log(
+        `📉 클러스터 ${cluster.name} 스케일 인 (CPU: ${avgCpu.toFixed(1)}%)`
+      );
       cluster.scaling.current--;
       cluster.scaling.target = cluster.scaling.current;
     }
@@ -727,21 +1035,35 @@
    */
   private updateApplicationMetrics(app: ApplicationMetrics): void {
     const allServers = Array.from(this.servers.values());
-    
+
     // 성능 메트릭 계산
     app.performance.responseTime = 100 + Math.random() * 200;
-    app.performance.throughput = allServers.reduce((sum, s) => sum + s.metrics.requests, 0);
-    app.performance.errorRate = allServers.reduce((sum, s) => sum + s.metrics.errors, 0) / 
-                               Math.max(1, app.performance.throughput) * 100;
-    
+    app.performance.throughput = allServers.reduce(
+      (sum, s) => sum + s.metrics.requests,
+      0
+    );
+    app.performance.errorRate =
+      (allServers.reduce((sum, s) => sum + s.metrics.errors, 0) /
+        Math.max(1, app.performance.throughput)) *
+      100;
+
     // 가용성 계산
-    const healthyServers = allServers.filter(s => s.status === 'running').length;
+    const healthyServers = allServers.filter(
+      s => s.status === 'running'
+    ).length;
     app.performance.availability = (healthyServers / allServers.length) * 100;
-    
+
     // 리소스 재계산
-    app.resources.totalCpu = allServers.reduce((sum, s) => sum + s.metrics.cpu, 0);
-    app.resources.totalMemory = allServers.reduce((sum, s) => sum + s.metrics.memory, 0);
-    app.resources.cost = app.resources.totalCpu * 0.1 + app.resources.totalMemory * 0.05;
+    app.resources.totalCpu = allServers.reduce(
+      (sum, s) => sum + s.metrics.cpu,
+      0
+    );
+    app.resources.totalMemory = allServers.reduce(
+      (sum, s) => sum + s.metrics.memory,
+      0
+    );
+    app.resources.cost =
+      app.resources.totalCpu * 0.1 + app.resources.totalMemory * 0.05;
   }
 
   /**
@@ -758,10 +1080,12 @@
         servers: Array.from(this.servers.values()),
         clusters: Array.from(this.clusters.values()),
         applications: Array.from(this.applications.values()),
-        timestamp: new Date().toISOString()
+        timestamp: new Date().toISOString(),
       };
 
-      await this.redis.set('server:generated:data', JSON.stringify(data), { ex: 60 });
+      await this.redis.set('server:generated:data', JSON.stringify(data), {
+        ex: 60,
+      });
     } catch (error) {
       console.warn('⚠️ 생성된 데이터 캐시 실패:', error);
     }
@@ -809,34 +1133,45 @@
         totalServers: servers.length,
         runningServers: servers.filter(s => s.status === 'running').length,
         totalClusters: clusters.length,
-        totalApplications: apps.length
+        totalApplications: apps.length,
       },
       health: {
         averageScore:
           serverCount > 0
             ? servers.reduce((sum, s) => sum + s.health.score, 0) / serverCount
             : 0,
-        criticalIssues: servers.reduce((sum, s) => sum + s.health.issues.length, 0),
+        criticalIssues: servers.reduce(
+          (sum, s) => sum + s.health.issues.length,
+          0
+        ),
         availability:
           appCount > 0
-            ? apps.reduce((sum, a) => sum + a.performance.availability, 0) / appCount
-            : 0
+            ? apps.reduce((sum, a) => sum + a.performance.availability, 0) /
+              appCount
+            : 0,
       },
       performance: {
         avgCpu:
-          serverCount > 0 ? servers.reduce((sum, s) => sum + s.metrics.cpu, 0) / serverCount : 0,
+          serverCount > 0
+            ? servers.reduce((sum, s) => sum + s.metrics.cpu, 0) / serverCount
+            : 0,
         avgMemory:
-          serverCount > 0 ? servers.reduce((sum, s) => sum + s.metrics.memory, 0) / serverCount : 0,
+          serverCount > 0
+            ? servers.reduce((sum, s) => sum + s.metrics.memory, 0) /
+              serverCount
+            : 0,
         avgDisk:
-          serverCount > 0 ? servers.reduce((sum, s) => sum + s.metrics.disk, 0) / serverCount : 0,
+          serverCount > 0
+            ? servers.reduce((sum, s) => sum + s.metrics.disk, 0) / serverCount
+            : 0,
         totalRequests: servers.reduce((sum, s) => sum + s.metrics.requests, 0),
-        totalErrors: servers.reduce((sum, s) => sum + s.metrics.errors, 0)
+        totalErrors: servers.reduce((sum, s) => sum + s.metrics.errors, 0),
       },
       cost: {
         total: apps.reduce((sum, a) => sum + a.resources.cost, 0),
-        monthly: apps.reduce((sum, a) => sum + a.resources.cost, 0) * 24 * 30
-      },
-      timestamp: new Date().toISOString()
+        monthly: apps.reduce((sum, a) => sum + a.resources.cost, 0) * 24 * 30,
+      },
+      timestamp: new Date().toISOString(),
     };
   }
 
@@ -850,10 +1185,10 @@
       totalServers: this.servers.size,
       totalClusters: this.clusters.size,
       totalApplications: this.applications.size,
-      lastUpdate: new Date().toISOString()
+      lastUpdate: new Date().toISOString(),
     };
   }
 }
 
 // 싱글톤 인스턴스
-export const realServerDataGenerator = RealServerDataGenerator.getInstance(); +export const realServerDataGenerator = RealServerDataGenerator.getInstance();