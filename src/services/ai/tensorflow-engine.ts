/**
 * 🧠 TensorFlow.js AI 엔진 v3.0
 * 
 * ✅ Vercel 서버리스 완전 호환
 * ✅ 브라우저 + Node.js 지원  
 * ✅ 장애 예측 신경망
 * ✅ 이상 탐지 오토인코더
 * ✅ 시계열 LSTM 모델
 * ✅ KMeans 클러스터링 (Python 이전)
 * ✅ StandardScaler (Python 이전)
 * ✅ 완전 로컬 AI (외부 API 없음)
 */

import * as tf from '@tensorflow/tfjs';

interface PredictionResult {
  prediction: number[];
  confidence: number;
  model_info: string;
  processing_time: number;
}

interface AnomalyResult {
  is_anomaly: boolean;
  anomaly_score: number;
  threshold: number;
  model_info: string;
}

interface ClusterResult {
  cluster_labels: number[];
  centroids: number[][];
  inertia: number;
  model_info: string;
}

interface AIAnalysisResult {
  failure_predictions: Record<string, PredictionResult>;
  anomaly_detections: Record<string, AnomalyResult>;
  trend_predictions: Record<string, number[]>;
  clustering_analysis?: ClusterResult;
  ai_insights: string[];
  processing_stats: {
    total_time: number;
    models_used: string[];
    metrics_analyzed: number;
  };
}

/**
 * 🔧 StandardScaler - Python scikit-learn 동등 기능
 */
class StandardScaler {
  private mean: tf.Tensor | null = null;
  private std: tf.Tensor | null = null;
  private fitted = false;

  fit(data: tf.Tensor): void {
    this.mean = tf.mean(data, 0);
    const variance = tf.moments(data, 0).variance;
    this.std = variance.sqrt();
    this.fitted = true;
  }

  transform(data: tf.Tensor): tf.Tensor {
    if (!this.fitted || !this.mean || !this.std) {
      throw new Error('StandardScaler must be fitted before transform');
    }
    return data.sub(this.mean).div(this.std);
  }

  fitTransform(data: tf.Tensor): tf.Tensor {
    this.fit(data);
    return this.transform(data);
  }

  dispose(): void {
    if (this.mean) this.mean.dispose();
    if (this.std) this.std.dispose();
  }
}

/**
 * 🎯 KMeans 클러스터링 - Python scikit-learn 동등 기능
 */
class KMeans {
  private centroids: tf.Tensor | null = null;
  private nClusters: number;
  private maxIters: number;
  private tolerance: number;

  constructor(nClusters: number = 3, maxIters: number = 100, tolerance: number = 1e-4) {
    this.nClusters = nClusters;
    this.maxIters = maxIters;
    this.tolerance = tolerance;
  }

  async fit(data: tf.Tensor): Promise<void> {
    const [nSamples, nFeatures] = data.shape as [number, number];
    
    // 랜덤 초기 중심점
    this.centroids = tf.randomUniform([this.nClusters, nFeatures]);
    
    for (let iter = 0; iter < this.maxIters; iter++) {
      // 각 점에서 가장 가까운 중심점 찾기
      const distances = this.calculateDistances(data);
      const labels = tf.argMin(distances, 1);
      
      // 새로운 중심점 계산
      const newCentroids = await this.updateCentroids(data, labels);
      
      // 수렴 확인
      const centroidDiff = tf.norm(newCentroids.sub(this.centroids!));
      const diffValue = await centroidDiff.data();
      
      this.centroids!.dispose();
      this.centroids = newCentroids;
      
      if (diffValue[0] < this.tolerance) {
        console.log(`🎯 KMeans converged after ${iter + 1} iterations`);
        break;
      }
      
      labels.dispose();
      distances.dispose();
      centroidDiff.dispose();
    }
  }

  async predict(data: tf.Tensor): Promise<number[]> {
    if (!this.centroids) {
      throw new Error('KMeans must be fitted before prediction');
    }
    
    const distances = this.calculateDistances(data);
    const labels = tf.argMin(distances, 1);
    const labelsArray = await labels.data();
    
    distances.dispose();
    labels.dispose();
    
    return Array.from(labelsArray);
  }

  async fitPredict(data: tf.Tensor): Promise<ClusterResult> {
    await this.fit(data);
    const labels = await this.predict(data);
    const inertia = await this.calculateInertia(data, labels);
    const centroids = await this.centroids!.array() as number[][];
    
    return {
      cluster_labels: labels,
      centroids: centroids,
      inertia: inertia,
      model_info: `KMeans (k=${this.nClusters}, iter=${this.maxIters})`
    };
  }

  private calculateDistances(data: tf.Tensor): tf.Tensor {
    // 유클리드 거리 계산: ||x - c||²
    const expanded = data.expandDims(1); // [n_samples, 1, n_features]
    const centroidsExpanded = this.centroids!.expandDims(0); // [1, n_clusters, n_features]
    const diff = expanded.sub(centroidsExpanded);
    return tf.sum(tf.square(diff), 2); // [n_samples, n_clusters]
  }

  private async updateCentroids(data: tf.Tensor, labels: tf.Tensor): Promise<tf.Tensor> {
    const [nSamples, nFeatures] = data.shape as [number, number];
    const newCentroids = [];
    
    // 라벨과 데이터를 배열로 변환
    const labelsArray = await labels.data();
    const dataArray = await data.array() as number[][];
    
    for (let k = 0; k < this.nClusters; k++) {
      // 클러스터 k에 속하는 포인트들 찾기
      const clusterPoints = [];
      for (let i = 0; i < labelsArray.length; i++) {
        if (labelsArray[i] === k) {
          clusterPoints.push(dataArray[i]);
        }
      }
      
      if (clusterPoints.length > 0) {
        // 클러스터 포인트들의 평균 계산
        const clusterTensor = tf.tensor2d(clusterPoints);
        const centroid = tf.mean(clusterTensor, 0);
        newCentroids.push(centroid);
        clusterTensor.dispose();
      } else {
        // 빈 클러스터의 경우 랜덤 점으로 재초기화
        const randomCentroid = tf.randomUniform([nFeatures]);
        newCentroids.push(randomCentroid);
      }
    }
    
    return tf.stack(newCentroids);
  }

  private async calculateInertia(data: tf.Tensor, labels: number[]): Promise<number> {
    let totalInertia = 0;
    const dataArray = await data.array() as number[][];
    const centroidsArray = await this.centroids!.array() as number[][];
    
    for (let i = 0; i < labels.length; i++) {
      const clusterIdx = labels[i];
      const point = dataArray[i];
      const centroid = centroidsArray[clusterIdx];
      
      // 유클리드 거리의 제곱
      const distance = point.reduce((sum, val, idx) => {
        const diff = val - centroid[idx];
        return sum + diff * diff;
      }, 0);
      
      totalInertia += distance;
    }
    
    return totalInertia;
  }

  dispose(): void {
    if (this.centroids) {
      this.centroids.dispose();
    }
  }
}

export class TensorFlowAIEngine {
  private models: Map<string, tf.LayersModel> = new Map();
  private initialized = false;
  private modelSpecs: Map<string, any> = new Map();
  private scaler: StandardScaler = new StandardScaler();
  private kmeans: KMeans = new KMeans();

  constructor() {
    this.initializeModelSpecs();
  }

  private initializeModelSpecs(): void {
    // 🎯 장애 예측 모델 스펙
    this.modelSpecs.set('failure_prediction', {
      input_shape: [10],
      layers: [
        { type: 'dense', units: 64, activation: 'relu' },
        { type: 'dropout', rate: 0.2 },
        { type: 'dense', units: 32, activation: 'relu' },
        { type: 'dropout', rate: 0.2 },
        { type: 'dense', units: 16, activation: 'relu' },
        { type: 'dense', units: 1, activation: 'sigmoid' }
      ],
      optimizer: 'adam',
      loss: 'binaryCrossentropy',
      description: '장애 확률 예측 신경망'
    });

    // 🔍 이상 탐지 모델 스펙 (오토인코더)
    this.modelSpecs.set('anomaly_detection', {
      input_shape: [20],
      encoder_layers: [
        { type: 'dense', units: 16, activation: 'relu' },
        { type: 'dense', units: 8, activation: 'relu' },
        { type: 'dense', units: 4, activation: 'relu' }
      ],
      decoder_layers: [
        { type: 'dense', units: 8, activation: 'relu' },
        { type: 'dense', units: 16, activation: 'relu' },
        { type: 'dense', units: 20, activation: 'linear' }
      ],
      optimizer: 'adam',
      loss: 'meanSquaredError',
      description: '오토인코더 기반 이상 탐지'
    });

    // 📈 시계열 예측 모델 스펙 (LSTM)
    this.modelSpecs.set('timeseries', {
      input_shape: [10, 1],
      layers: [
        { type: 'lstm', units: 50, return_sequences: true },
        { type: 'dropout', rate: 0.2 },
        { type: 'lstm', units: 50, return_sequences: false },
        { type: 'dropout', rate: 0.2 },
        { type: 'dense', units: 25 },
        { type: 'dense', units: 1 }
      ],
      optimizer: 'adam',
      loss: 'meanSquaredError',
      description: 'LSTM 기반 시계열 예측'
    });
  }

  async initialize(): Promise<void> {
    if (this.initialized) return;

    console.log('🧠 TensorFlow.js AI 엔진 초기화 중...');
    
    try {
      // 기존 모델들 완전 정리 (중복 방지)
      this.dispose();
      
      // TensorFlow.js 전역 변수 정리
      await this.cleanupTensorFlowGlobals();
      
      // TensorFlow.js 백엔드 설정
      await this.setupTensorFlowBackend();
      
      // 모델 스펙 초기화
      this.initializeModelSpecs();
      
      // 모델들 초기화
      await this.initializeAllModels();
      
      this.initialized = true;
      console.log('✅ TensorFlow.js AI 엔진 초기화 완료');
      console.log(`🔧 백엔드: ${tf.getBackend()}`);
      console.log(`📊 메모리 사용: ${JSON.stringify(tf.memory())}`);
      
    } catch (error: any) {
      console.error('❌ TensorFlow.js 초기화 실패:', error);
      // 초기화 실패해도 계속 진행 (fallback 모드)
      this.initialized = false;
    }
  }
  private async cleanupTensorFlowGlobals(): Promise<void> {
    try {
      // 기존 모델들 완전 dispose
      if (this.models.size > 0) {
        console.log(`🧹 ${this.models.size}개 기존 모델 정리 중...`);
        for (const [name, model] of this.models.entries()) {
          try {
            model.dispose();
            console.log(`✅ 모델 정리: ${name}`);
          } catch (error) {
            console.warn(`⚠️ 모델 정리 실패: ${name}`, error);
          }
        }
        this.models.clear();
      }
      
      // 모든 TensorFlow.js 텐서와 변수 정리
      tf.disposeVariables();
      
      // 메모리 강제 정리
      const memoryInfo = tf.memory();
      if (memoryInfo.numTensors > 0) {
        console.log(`🧹 ${memoryInfo.numTensors}개 텐서 정리 중...`);
        
        // 백엔드 완전 재설정
        const currentBackend = tf.getBackend();
        try {
          await tf.removeBackend(currentBackend);
          console.log(`🔄 백엔드 ${currentBackend} 제거됨`);
        } catch (error) {
          console.warn('⚠️ 백엔드 제거 실패 (계속 진행):', error);
        }
        
        // 백엔드 재설정
        await tf.setBackend(currentBackend);
        await tf.ready();
        console.log(`🔄 백엔드 ${currentBackend} 재설정 완료`);
      }
      
      console.log('✅ TensorFlow.js 전역 상태 정리 완료');
    } catch (error) {
      console.warn('⚠️ TensorFlow.js 전역 정리 실패 (계속 진행):', error);
    }
  }

  private async setupTensorFlowBackend(): Promise<void> {
    try {
      if (typeof window !== 'undefined') {
        // 브라우저 환경
        await tf.setBackend('webgl');
      } else {
        // Node.js 환경 (Vercel)
        await tf.setBackend('cpu');
      }
      await tf.ready();
    } catch (error) {
      console.warn('⚠️ WebGL 백엔드 실패, CPU 백엔드로 전환');
      await tf.setBackend('cpu');
      await tf.ready();
    }
  }

  private async initializeAllModels(): Promise<void> {
    const modelPromises = [
      this.initializeFailurePredictionModel(),
      this.initializeAnomalyDetectionModel(),
      this.initializeTimeSeriesModel()
    ];

    await Promise.all(modelPromises);
    console.log(`📊 ${this.models.size}개 AI 모델 로드 완료`);
  }

  private async initializeFailurePredictionModel(): Promise<void> {
    const spec = this.modelSpecs.get('failure_prediction')!;
    const timestamp = Date.now();
    
    const model = tf.sequential({
      layers: [
        tf.layers.dense({ 
          inputShape: spec.input_shape, 
          units: 64, 
          activation: 'relu',
          name: `failure_hidden1_${timestamp}`
        }),
        tf.layers.dropout({ rate: 0.2 }),
        tf.layers.dense({ 
          units: 32, 
          activation: 'relu',
          name: `failure_hidden2_${timestamp}`
        }),
        tf.layers.dropout({ rate: 0.2 }),
        tf.layers.dense({ 
          units: 16, 
          activation: 'relu',
          name: `failure_hidden3_${timestamp}`
        }),
        tf.layers.dense({ 
          units: 1, 
          activation: 'sigmoid',
          name: `failure_output_${timestamp}`
        })
      ]
    });

    model.compile({
      optimizer: tf.train.adam(0.001),
      loss: 'binaryCrossentropy',
      metrics: ['accuracy']
    });

    this.models.set('failure_prediction', model);
    console.log('🎯 장애 예측 모델 초기화 완료');
  }

  private async initializeAnomalyDetectionModel(): Promise<void> {
    const timestamp = Date.now();
    
    // 오토인코더 인코더
    const encoder = tf.sequential({
      layers: [
        tf.layers.dense({ 
          inputShape: [20], 
          units: 16, 
          activation: 'relu',
          name: `encoder_1_${timestamp}`
        }),
        tf.layers.dense({ 
          units: 8, 
          activation: 'relu',
          name: `encoder_2_${timestamp}`
        }),
        tf.layers.dense({ 
          units: 4, 
          activation: 'relu',
          name: `bottleneck_${timestamp}`
        })
      ]
    });

    // 오토인코더 디코더
    const decoder = tf.sequential({
      layers: [
        tf.layers.dense({ 
          inputShape: [4], 
          units: 8, 
          activation: 'relu',
          name: `decoder_1_${timestamp}`
        }),
        tf.layers.dense({ 
          units: 16, 
          activation: 'relu',
          name: `decoder_2_${timestamp}`
        }),
        tf.layers.dense({ 
          units: 20, 
          activation: 'linear',
          name: `decoder_output_${timestamp}`
        })
      ]
    });

    // 전체 오토인코더
    const autoencoder = tf.sequential();
    autoencoder.add(encoder);
    autoencoder.add(decoder);

    autoencoder.compile({
      optimizer: 'adam',
      loss: 'meanSquaredError'
    });

    this.models.set('anomaly_detection', autoencoder);
    console.log('🔍 이상 탐지 모델 초기화 완료');
  }

  private async initializeTimeSeriesModel(): Promise<void> {
    const timestamp = Date.now();
    
    const model = tf.sequential({
      layers: [
        tf.layers.lstm({ 
          units: 50, 
          returnSequences: true, 
          inputShape: [10, 1],
          name: `lstm_1_${timestamp}`
        }),
        tf.layers.dropout({ rate: 0.2 }),
        tf.layers.lstm({ 
          units: 50, 
          returnSequences: false,
          name: `lstm_2_${timestamp}`
        }),
        tf.layers.dropout({ rate: 0.2 }),
        tf.layers.dense({ 
          units: 25,
          name: `dense_1_${timestamp}`
        }),
        tf.layers.dense({ 
          units: 1,
          name: `output_${timestamp}`
        })
      ]
    });

    model.compile({
      optimizer: 'adam',
      loss: 'meanSquaredError',
      metrics: ['mae']
    });

    this.models.set('timeseries', model);
    console.log('📈 시계열 예측 모델 초기화 완료');
  }

  async predictFailure(metrics: number[]): Promise<PredictionResult> {
    await this.initialize();
    
    const startTime = Date.now();
    const model = this.models.get('failure_prediction');
    if (!model) throw new Error('장애 예측 모델이 로드되지 않음');

    // 입력 데이터 전처리
    const processedMetrics = this.preprocessMetrics(metrics, 10);
    const inputTensor = tf.tensor2d([processedMetrics]);

    try {
      const prediction = model.predict(inputTensor) as tf.Tensor;
      const predictionArray = await prediction.data();
      
      const processingTime = Date.now() - startTime;
      
      return {
        prediction: Array.from(predictionArray),
        confidence: predictionArray[0] > 0.5 ? predictionArray[0] : 1 - predictionArray[0],
        model_info: 'TensorFlow.js 신경망 (4층, ReLU+Sigmoid)',
        processing_time: processingTime
      };
    } finally {
      inputTensor.dispose();
    }
  }

  async detectAnomalies(timeSeries: number[]): Promise<AnomalyResult> {
    await this.initialize();
    
    const model = this.models.get('anomaly_detection');
    if (!model) throw new Error('이상 탐지 모델이 로드되지 않음');

    // 데이터 전처리
    const processedData = this.preprocessMetrics(timeSeries, 20);
    const inputTensor = tf.tensor2d([processedData]);

    try {
      const reconstruction = model.predict(inputTensor) as tf.Tensor;
      const reconstructionData = await reconstruction.data();
      
      // 재구성 오차 계산 (MSE)
      const originalData = await inputTensor.data();
      const mse = this.calculateMSE(Array.from(originalData), Array.from(reconstructionData));
      
      // 동적 임계값 (데이터의 표준편차 기반)
      const threshold = this.calculateDynamicThreshold(processedData);
      const isAnomaly = mse > threshold;
      
      return {
        is_anomaly: isAnomaly,
        anomaly_score: mse,
        threshold: threshold,
        model_info: 'TensorFlow.js 오토인코더 (20→4→20)'
      };
    } finally {
      inputTensor.dispose();
    }
  }

  async predictTimeSeries(historicalData: number[], steps: number = 5): Promise<number[]> {
    await this.initialize();
    
    const model = this.models.get('timeseries');
    if (!model) throw new Error('시계열 모델이 로드되지 않음');

    // 시계열 데이터 전처리
    const sequences = this.createSequences(historicalData, 10);
    if (sequences.length === 0) return [];

    const lastSequence = sequences[sequences.length - 1];
    const currentSequence = [...lastSequence];

    try {
      const predictions = [];

      for (let i = 0; i < steps; i++) {
        const sequenceTensor = tf.tensor3d([currentSequence]);
        const prediction = model.predict(sequenceTensor) as tf.Tensor;
        const predictionValue = (await prediction.data())[0];
        
        predictions.push(predictionValue);
        
        // 다음 예측을 위해 시퀀스 업데이트
        currentSequence.shift();
        currentSequence.push([predictionValue]);
        
        sequenceTensor.dispose();
        prediction.dispose();
      }

      return predictions;
    } catch (error: any) {
      console.error('시계열 예측 실패:', error);
      return [];
    }
  }

  async clusterAnalysis(data: number[][]): Promise<ClusterResult> {
    await this.initialize();
    
    if (data.length < 3) {
      throw new Error('클러스터링을 위해서는 최소 3개의 데이터 포인트가 필요합니다');
    }
    
    const startTime = Date.now();
    
    try {
      // 데이터를 텐서로 변환
      const dataTensor = tf.tensor2d(data);
      
      // 데이터 정규화
      const scaledData = this.scaler.fitTransform(dataTensor);
      
      // KMeans 클러스터링 실행
      const result = await this.kmeans.fitPredict(scaledData);
      
      // 리소스 정리
      dataTensor.dispose();
      scaledData.dispose();
      
      const processingTime = Date.now() - startTime;
      console.log(`🎯 클러스터링 완료: ${processingTime}ms`);
      
      return {
        ...result,
        model_info: `${result.model_info} (${processingTime}ms)`
      };
      
    } catch (error: any) {
      console.error('❌ 클러스터링 실패:', error);
      throw error;
    }
  }

  async analyzeMetricsWithAI(metrics: Record<string, number[]>): Promise<AIAnalysisResult> {
    await this.initialize();
    
    const startTime = Date.now();
    const analysis: AIAnalysisResult = {
      failure_predictions: {},
      anomaly_detections: {},
      trend_predictions: {},
      ai_insights: [],
      processing_stats: {
        total_time: 0,
        models_used: [],
        metrics_analyzed: Object.keys(metrics).length
      }
    };

    try {
      // 기존 분석들
      for (const [metricName, values] of Object.entries(metrics)) {
        if (values.length === 0) continue;

        // 장애 예측
        try {
          const failurePred = await this.predictFailure(values);
          analysis.failure_predictions[metricName] = failurePred;
          analysis.processing_stats.models_used.push('failure_prediction');
        } catch (error: any) {
          console.warn(`⚠️ ${metricName} 장애 예측 실패:`, error.message);
        }

        // 이상 탐지
        try {
          const anomalyResult = await this.detectAnomalies(values);
          analysis.anomaly_detections[metricName] = anomalyResult;
          analysis.processing_stats.models_used.push('anomaly_detection');
        } catch (error: any) {
          console.warn(`⚠️ ${metricName} 이상 탐지 실패:`, error.message);
        }

        // 시계열 예측
        try {
          const trendPred = await this.predictTimeSeries(values, 5);
          analysis.trend_predictions[metricName] = trendPred;
          analysis.processing_stats.models_used.push('timeseries');
        } catch (error: any) {
          console.warn(`⚠️ ${metricName} 트렌드 예측 실패:`, error.message);
        }
      }

      // 🆕 클러스터링 분석 추가
      try {
        const allMetricsData = Object.values(metrics).filter(values => values.length > 0);
        if (allMetricsData.length >= 3) {
          // 메트릭들을 행렬로 변환 (각 행은 시간점, 각 열은 메트릭)
          const maxLength = Math.max(...allMetricsData.map(arr => arr.length));
          const matrixData = [];
          
          for (let i = 0; i < Math.min(maxLength, 100); i++) { // 최대 100개 포인트
            const row = allMetricsData.map(arr => arr[i] || 0);
            matrixData.push(row);
          }
          
          const clusterResult = await this.clusterAnalysis(matrixData);
          analysis.clustering_analysis = clusterResult;
          analysis.processing_stats.models_used.push('kmeans_clustering');
          
          // 클러스터링 인사이트 추가
          const uniqueClusters = new Set(clusterResult.cluster_labels).size;
          analysis.ai_insights.push(`시스템 상태를 ${uniqueClusters}개 패턴으로 분류했습니다`);
          analysis.ai_insights.push(`클러스터 내 응집도: ${clusterResult.inertia.toFixed(2)}`);
        }
      } catch (error: any) {
        console.warn('⚠️ 클러스터링 분석 실패:', error.message);
      }

      // AI 인사이트 생성
      this.generateAIInsights(analysis);

    } catch (error: any) {
      console.error('❌ AI 분석 실패:', error);
      analysis.ai_insights.push(`분석 중 오류 발생: ${error.message}`);
    }

    analysis.processing_stats.total_time = Date.now() - startTime;
    analysis.processing_stats.models_used = [...new Set(analysis.processing_stats.models_used)];

    console.log(`🧠 AI 분석 완료: ${analysis.processing_stats.total_time}ms`);
    return analysis;
  }

  private generateAIInsights(analysis: AIAnalysisResult): void {
<<<<<<< HEAD
    // 장애 예측 결과 요약
    for (const [metric, result] of Object.entries(analysis.failure_predictions)) {
      const probability = result.prediction?.[0] ?? 0;
      if (probability >= 0.8) {
        analysis.ai_insights.push(`${metric} 지표에서 장애 위험 높음`);
      }
    }

    // 이상 탐지 결과 요약
    for (const [metric, result] of Object.entries(analysis.anomaly_detections)) {
      if (result.anomaly_score > result.threshold) {
        analysis.ai_insights.push(`${metric} 지표에서 이상 패턴 감지`);
      }
    }

    // 트렌드 예측 요약 (단순 상승/하락 판단)
    for (const [metric, values] of Object.entries(analysis.trend_predictions)) {
      if (values.length < 2) continue;
      const first = values[0];
      const last = values[values.length - 1];
      const changeRatio = first !== 0 ? (last - first) / Math.abs(first) : 0;

      if (changeRatio > 0.1) {
        analysis.ai_insights.push(`${metric} 지표가 상승 추세입니다`);
      } else if (changeRatio < -0.1) {
        analysis.ai_insights.push(`${metric} 지표가 하락 추세입니다`);
      }
=======
    const failureValues = Object.entries(analysis.failure_predictions);
    if (failureValues.length > 0) {
      const highest = failureValues.reduce((a, b) =>
        a[1].prediction[0] > b[1].prediction[0] ? a : b
      );
      const avgConf =
        failureValues.reduce((sum, [, v]) => sum + v.confidence, 0) /
        failureValues.length;
      analysis.ai_insights.push(
        `가장 높은 장애 확률 메트릭: ${highest[0]} ${(highest[1].prediction[0] * 100).toFixed(1)}%`
      );
      analysis.ai_insights.push(
        `평균 예측 신뢰도: ${(avgConf * 100).toFixed(1)}%`
      );
    }

    const anomalies = Object.values(analysis.anomaly_detections).filter(a => a.is_anomaly);
    if (anomalies.length > 0) {
      const maxScore = anomalies.reduce((a, b) => (a.anomaly_score > b.anomaly_score ? a : b));
      analysis.ai_insights.push(
        `이상 탐지 발견: 총 ${anomalies.length}건, 최고 점수 ${maxScore.anomaly_score.toFixed(2)}`
      );
>>>>>>> a261668e
    }
  }

  private preprocessMetrics(metrics: number[], targetLength: number): number[] {
    if (!Array.isArray(metrics) || metrics.length === 0) {
      return new Array(targetLength).fill(0);
    }

    // 정규화 (0-1 범위)
    const min = Math.min(...metrics);
    const max = Math.max(...metrics);
    const range = max - min || 1;
    
    const normalized = metrics.map(val => (val - min) / range);

    // 길이 조정
    if (normalized.length === targetLength) return normalized;
    
    if (normalized.length > targetLength) {
      // 최근 데이터만 사용
      return normalized.slice(-targetLength);
    } else {
      // 평균값으로 패딩
      const mean = normalized.reduce((sum, val) => sum + val, 0) / normalized.length;
      const padded = [...normalized];
      while (padded.length < targetLength) {
        padded.unshift(mean);
      }
      return padded;
    }
  }

  private createSequences(data: number[], sequenceLength: number): number[][][] {
    if (data.length < sequenceLength) return [];
    
    const sequences = [];
    for (let i = 0; i <= data.length - sequenceLength; i++) {
      const sequence = data.slice(i, i + sequenceLength).map(val => [val]);
      sequences.push(sequence);
    }
    return sequences;
  }

  private calculateMSE(original: number[], reconstructed: number[]): number {
    if (original.length !== reconstructed.length) return Infinity;
    
    const mse = original.reduce((sum, val, i) => {
      const error = val - reconstructed[i];
      return sum + error * error;
    }, 0) / original.length;
    
    return mse;
  }

  private calculateDynamicThreshold(data: number[]): number {
    // 표준편차 기반 동적 임계값
    const mean = data.reduce((sum, val) => sum + val, 0) / data.length;
    const variance = data.reduce((sum, val) => sum + Math.pow(val - mean, 2), 0) / data.length;
    const stdDev = Math.sqrt(variance);
    
    // 2-sigma 규칙 적용
    return Math.max(0.01, stdDev * 2);
  }

  async getModelInfo(): Promise<any> {
    return {
      framework: 'TensorFlow.js',
      version: tf.version_core,
      backend: tf.getBackend(),
      models: Array.from(this.models.keys()),
      memory_usage: tf.memory(),
      initialized: this.initialized,
      model_specs: Object.fromEntries(this.modelSpecs),
      supported_features: [
        '장애 예측',
        '이상 탐지',
        '시계열 예측',
        '실시간 분석',
        'Vercel 서버리스 호환'
      ]
    };
  }

  dispose(): void {
    console.log('🗑️ TensorFlow.js 모델 정리 중...');
    
    this.models.forEach((model, name) => {
      try {
        model.dispose();
        console.log(`✅ ${name} 모델 정리 완료`);
      } catch (error: any) {
        console.error(`❌ ${name} 모델 정리 실패:`, error);
      }
    });
    
    this.models.clear();
    this.initialized = false;
    
    console.log(`📊 메모리 정리 완료: ${JSON.stringify(tf.memory())}`);
  }
}

// 싱글톤 인스턴스
export const tensorFlowAIEngine = new TensorFlowAIEngine(); <|MERGE_RESOLUTION|>--- conflicted
+++ resolved
@@ -1,8 +1,8 @@
 /**
  * 🧠 TensorFlow.js AI 엔진 v3.0
- * 
+ *
  * ✅ Vercel 서버리스 완전 호환
- * ✅ 브라우저 + Node.js 지원  
+ * ✅ 브라우저 + Node.js 지원
  * ✅ 장애 예측 신경망
  * ✅ 이상 탐지 오토인코더
  * ✅ 시계열 LSTM 모델
@@ -89,7 +89,11 @@
   private maxIters: number;
   private tolerance: number;
 
-  constructor(nClusters: number = 3, maxIters: number = 100, tolerance: number = 1e-4) {
+  constructor(
+    nClusters: number = 3,
+    maxIters: number = 100,
+    tolerance: number = 1e-4
+  ) {
     this.nClusters = nClusters;
     this.maxIters = maxIters;
     this.tolerance = tolerance;
@@ -97,30 +101,30 @@
 
   async fit(data: tf.Tensor): Promise<void> {
     const [nSamples, nFeatures] = data.shape as [number, number];
-    
+
     // 랜덤 초기 중심점
     this.centroids = tf.randomUniform([this.nClusters, nFeatures]);
-    
+
     for (let iter = 0; iter < this.maxIters; iter++) {
       // 각 점에서 가장 가까운 중심점 찾기
       const distances = this.calculateDistances(data);
       const labels = tf.argMin(distances, 1);
-      
+
       // 새로운 중심점 계산
       const newCentroids = await this.updateCentroids(data, labels);
-      
+
       // 수렴 확인
       const centroidDiff = tf.norm(newCentroids.sub(this.centroids!));
       const diffValue = await centroidDiff.data();
-      
+
       this.centroids!.dispose();
       this.centroids = newCentroids;
-      
+
       if (diffValue[0] < this.tolerance) {
         console.log(`🎯 KMeans converged after ${iter + 1} iterations`);
         break;
       }
-      
+
       labels.dispose();
       distances.dispose();
       centroidDiff.dispose();
@@ -131,14 +135,14 @@
     if (!this.centroids) {
       throw new Error('KMeans must be fitted before prediction');
     }
-    
+
     const distances = this.calculateDistances(data);
     const labels = tf.argMin(distances, 1);
     const labelsArray = await labels.data();
-    
+
     distances.dispose();
     labels.dispose();
-    
+
     return Array.from(labelsArray);
   }
 
@@ -146,13 +150,13 @@
     await this.fit(data);
     const labels = await this.predict(data);
     const inertia = await this.calculateInertia(data, labels);
-    const centroids = await this.centroids!.array() as number[][];
-    
+    const centroids = (await this.centroids!.array()) as number[][];
+
     return {
       cluster_labels: labels,
       centroids: centroids,
       inertia: inertia,
-      model_info: `KMeans (k=${this.nClusters}, iter=${this.maxIters})`
+      model_info: `KMeans (k=${this.nClusters}, iter=${this.maxIters})`,
     };
   }
 
@@ -164,14 +168,17 @@
     return tf.sum(tf.square(diff), 2); // [n_samples, n_clusters]
   }
 
-  private async updateCentroids(data: tf.Tensor, labels: tf.Tensor): Promise<tf.Tensor> {
+  private async updateCentroids(
+    data: tf.Tensor,
+    labels: tf.Tensor
+  ): Promise<tf.Tensor> {
     const [nSamples, nFeatures] = data.shape as [number, number];
     const newCentroids = [];
-    
+
     // 라벨과 데이터를 배열로 변환
     const labelsArray = await labels.data();
-    const dataArray = await data.array() as number[][];
-    
+    const dataArray = (await data.array()) as number[][];
+
     for (let k = 0; k < this.nClusters; k++) {
       // 클러스터 k에 속하는 포인트들 찾기
       const clusterPoints = [];
@@ -180,7 +187,7 @@
           clusterPoints.push(dataArray[i]);
         }
       }
-      
+
       if (clusterPoints.length > 0) {
         // 클러스터 포인트들의 평균 계산
         const clusterTensor = tf.tensor2d(clusterPoints);
@@ -193,29 +200,32 @@
         newCentroids.push(randomCentroid);
       }
     }
-    
+
     return tf.stack(newCentroids);
   }
 
-  private async calculateInertia(data: tf.Tensor, labels: number[]): Promise<number> {
+  private async calculateInertia(
+    data: tf.Tensor,
+    labels: number[]
+  ): Promise<number> {
     let totalInertia = 0;
-    const dataArray = await data.array() as number[][];
-    const centroidsArray = await this.centroids!.array() as number[][];
-    
+    const dataArray = (await data.array()) as number[][];
+    const centroidsArray = (await this.centroids!.array()) as number[][];
+
     for (let i = 0; i < labels.length; i++) {
       const clusterIdx = labels[i];
       const point = dataArray[i];
       const centroid = centroidsArray[clusterIdx];
-      
+
       // 유클리드 거리의 제곱
       const distance = point.reduce((sum, val, idx) => {
         const diff = val - centroid[idx];
         return sum + diff * diff;
       }, 0);
-      
+
       totalInertia += distance;
     }
-    
+
     return totalInertia;
   }
 
@@ -247,11 +257,11 @@
         { type: 'dense', units: 32, activation: 'relu' },
         { type: 'dropout', rate: 0.2 },
         { type: 'dense', units: 16, activation: 'relu' },
-        { type: 'dense', units: 1, activation: 'sigmoid' }
+        { type: 'dense', units: 1, activation: 'sigmoid' },
       ],
       optimizer: 'adam',
       loss: 'binaryCrossentropy',
-      description: '장애 확률 예측 신경망'
+      description: '장애 확률 예측 신경망',
     });
 
     // 🔍 이상 탐지 모델 스펙 (오토인코더)
@@ -260,16 +270,16 @@
       encoder_layers: [
         { type: 'dense', units: 16, activation: 'relu' },
         { type: 'dense', units: 8, activation: 'relu' },
-        { type: 'dense', units: 4, activation: 'relu' }
+        { type: 'dense', units: 4, activation: 'relu' },
       ],
       decoder_layers: [
         { type: 'dense', units: 8, activation: 'relu' },
         { type: 'dense', units: 16, activation: 'relu' },
-        { type: 'dense', units: 20, activation: 'linear' }
+        { type: 'dense', units: 20, activation: 'linear' },
       ],
       optimizer: 'adam',
       loss: 'meanSquaredError',
-      description: '오토인코더 기반 이상 탐지'
+      description: '오토인코더 기반 이상 탐지',
     });
 
     // 📈 시계열 예측 모델 스펙 (LSTM)
@@ -281,11 +291,11 @@
         { type: 'lstm', units: 50, return_sequences: false },
         { type: 'dropout', rate: 0.2 },
         { type: 'dense', units: 25 },
-        { type: 'dense', units: 1 }
+        { type: 'dense', units: 1 },
       ],
       optimizer: 'adam',
       loss: 'meanSquaredError',
-      description: 'LSTM 기반 시계열 예측'
+      description: 'LSTM 기반 시계열 예측',
     });
   }
 
@@ -293,28 +303,27 @@
     if (this.initialized) return;
 
     console.log('🧠 TensorFlow.js AI 엔진 초기화 중...');
-    
+
     try {
       // 기존 모델들 완전 정리 (중복 방지)
       this.dispose();
-      
+
       // TensorFlow.js 전역 변수 정리
       await this.cleanupTensorFlowGlobals();
-      
+
       // TensorFlow.js 백엔드 설정
       await this.setupTensorFlowBackend();
-      
+
       // 모델 스펙 초기화
       this.initializeModelSpecs();
-      
+
       // 모델들 초기화
       await this.initializeAllModels();
-      
+
       this.initialized = true;
       console.log('✅ TensorFlow.js AI 엔진 초기화 완료');
       console.log(`🔧 백엔드: ${tf.getBackend()}`);
       console.log(`📊 메모리 사용: ${JSON.stringify(tf.memory())}`);
-      
     } catch (error: any) {
       console.error('❌ TensorFlow.js 초기화 실패:', error);
       // 초기화 실패해도 계속 진행 (fallback 모드)
@@ -336,15 +345,15 @@
         }
         this.models.clear();
       }
-      
+
       // 모든 TensorFlow.js 텐서와 변수 정리
       tf.disposeVariables();
-      
+
       // 메모리 강제 정리
       const memoryInfo = tf.memory();
       if (memoryInfo.numTensors > 0) {
         console.log(`🧹 ${memoryInfo.numTensors}개 텐서 정리 중...`);
-        
+
         // 백엔드 완전 재설정
         const currentBackend = tf.getBackend();
         try {
@@ -353,13 +362,13 @@
         } catch (error) {
           console.warn('⚠️ 백엔드 제거 실패 (계속 진행):', error);
         }
-        
+
         // 백엔드 재설정
         await tf.setBackend(currentBackend);
         await tf.ready();
         console.log(`🔄 백엔드 ${currentBackend} 재설정 완료`);
       }
-      
+
       console.log('✅ TensorFlow.js 전역 상태 정리 완료');
     } catch (error) {
       console.warn('⚠️ TensorFlow.js 전역 정리 실패 (계속 진행):', error);
@@ -387,7 +396,7 @@
     const modelPromises = [
       this.initializeFailurePredictionModel(),
       this.initializeAnomalyDetectionModel(),
-      this.initializeTimeSeriesModel()
+      this.initializeTimeSeriesModel(),
     ];
 
     await Promise.all(modelPromises);
@@ -397,39 +406,39 @@
   private async initializeFailurePredictionModel(): Promise<void> {
     const spec = this.modelSpecs.get('failure_prediction')!;
     const timestamp = Date.now();
-    
+
     const model = tf.sequential({
       layers: [
-        tf.layers.dense({ 
-          inputShape: spec.input_shape, 
-          units: 64, 
+        tf.layers.dense({
+          inputShape: spec.input_shape,
+          units: 64,
           activation: 'relu',
-          name: `failure_hidden1_${timestamp}`
+          name: `failure_hidden1_${timestamp}`,
         }),
         tf.layers.dropout({ rate: 0.2 }),
-        tf.layers.dense({ 
-          units: 32, 
+        tf.layers.dense({
+          units: 32,
           activation: 'relu',
-          name: `failure_hidden2_${timestamp}`
+          name: `failure_hidden2_${timestamp}`,
         }),
         tf.layers.dropout({ rate: 0.2 }),
-        tf.layers.dense({ 
-          units: 16, 
+        tf.layers.dense({
+          units: 16,
           activation: 'relu',
-          name: `failure_hidden3_${timestamp}`
-        }),
-        tf.layers.dense({ 
-          units: 1, 
+          name: `failure_hidden3_${timestamp}`,
+        }),
+        tf.layers.dense({
+          units: 1,
           activation: 'sigmoid',
-          name: `failure_output_${timestamp}`
-        })
-      ]
+          name: `failure_output_${timestamp}`,
+        }),
+      ],
     });
 
     model.compile({
       optimizer: tf.train.adam(0.001),
       loss: 'binaryCrossentropy',
-      metrics: ['accuracy']
+      metrics: ['accuracy'],
     });
 
     this.models.set('failure_prediction', model);
@@ -438,49 +447,49 @@
 
   private async initializeAnomalyDetectionModel(): Promise<void> {
     const timestamp = Date.now();
-    
+
     // 오토인코더 인코더
     const encoder = tf.sequential({
       layers: [
-        tf.layers.dense({ 
-          inputShape: [20], 
-          units: 16, 
+        tf.layers.dense({
+          inputShape: [20],
+          units: 16,
           activation: 'relu',
-          name: `encoder_1_${timestamp}`
-        }),
-        tf.layers.dense({ 
-          units: 8, 
+          name: `encoder_1_${timestamp}`,
+        }),
+        tf.layers.dense({
+          units: 8,
           activation: 'relu',
-          name: `encoder_2_${timestamp}`
-        }),
-        tf.layers.dense({ 
-          units: 4, 
+          name: `encoder_2_${timestamp}`,
+        }),
+        tf.layers.dense({
+          units: 4,
           activation: 'relu',
-          name: `bottleneck_${timestamp}`
-        })
-      ]
+          name: `bottleneck_${timestamp}`,
+        }),
+      ],
     });
 
     // 오토인코더 디코더
     const decoder = tf.sequential({
       layers: [
-        tf.layers.dense({ 
-          inputShape: [4], 
-          units: 8, 
+        tf.layers.dense({
+          inputShape: [4],
+          units: 8,
           activation: 'relu',
-          name: `decoder_1_${timestamp}`
-        }),
-        tf.layers.dense({ 
-          units: 16, 
+          name: `decoder_1_${timestamp}`,
+        }),
+        tf.layers.dense({
+          units: 16,
           activation: 'relu',
-          name: `decoder_2_${timestamp}`
-        }),
-        tf.layers.dense({ 
-          units: 20, 
+          name: `decoder_2_${timestamp}`,
+        }),
+        tf.layers.dense({
+          units: 20,
           activation: 'linear',
-          name: `decoder_output_${timestamp}`
-        })
-      ]
+          name: `decoder_output_${timestamp}`,
+        }),
+      ],
     });
 
     // 전체 오토인코더
@@ -490,7 +499,7 @@
 
     autoencoder.compile({
       optimizer: 'adam',
-      loss: 'meanSquaredError'
+      loss: 'meanSquaredError',
     });
 
     this.models.set('anomaly_detection', autoencoder);
@@ -499,37 +508,37 @@
 
   private async initializeTimeSeriesModel(): Promise<void> {
     const timestamp = Date.now();
-    
+
     const model = tf.sequential({
       layers: [
-        tf.layers.lstm({ 
-          units: 50, 
-          returnSequences: true, 
+        tf.layers.lstm({
+          units: 50,
+          returnSequences: true,
           inputShape: [10, 1],
-          name: `lstm_1_${timestamp}`
+          name: `lstm_1_${timestamp}`,
         }),
         tf.layers.dropout({ rate: 0.2 }),
-        tf.layers.lstm({ 
-          units: 50, 
+        tf.layers.lstm({
+          units: 50,
           returnSequences: false,
-          name: `lstm_2_${timestamp}`
+          name: `lstm_2_${timestamp}`,
         }),
         tf.layers.dropout({ rate: 0.2 }),
-        tf.layers.dense({ 
+        tf.layers.dense({
           units: 25,
-          name: `dense_1_${timestamp}`
-        }),
-        tf.layers.dense({ 
+          name: `dense_1_${timestamp}`,
+        }),
+        tf.layers.dense({
           units: 1,
-          name: `output_${timestamp}`
-        })
-      ]
+          name: `output_${timestamp}`,
+        }),
+      ],
     });
 
     model.compile({
       optimizer: 'adam',
       loss: 'meanSquaredError',
-      metrics: ['mae']
+      metrics: ['mae'],
     });
 
     this.models.set('timeseries', model);
@@ -538,7 +547,7 @@
 
   async predictFailure(metrics: number[]): Promise<PredictionResult> {
     await this.initialize();
-    
+
     const startTime = Date.now();
     const model = this.models.get('failure_prediction');
     if (!model) throw new Error('장애 예측 모델이 로드되지 않음');
@@ -550,14 +559,17 @@
     try {
       const prediction = model.predict(inputTensor) as tf.Tensor;
       const predictionArray = await prediction.data();
-      
+
       const processingTime = Date.now() - startTime;
-      
+
       return {
         prediction: Array.from(predictionArray),
-        confidence: predictionArray[0] > 0.5 ? predictionArray[0] : 1 - predictionArray[0],
+        confidence:
+          predictionArray[0] > 0.5
+            ? predictionArray[0]
+            : 1 - predictionArray[0],
         model_info: 'TensorFlow.js 신경망 (4층, ReLU+Sigmoid)',
-        processing_time: processingTime
+        processing_time: processingTime,
       };
     } finally {
       inputTensor.dispose();
@@ -566,7 +578,7 @@
 
   async detectAnomalies(timeSeries: number[]): Promise<AnomalyResult> {
     await this.initialize();
-    
+
     const model = this.models.get('anomaly_detection');
     if (!model) throw new Error('이상 탐지 모델이 로드되지 않음');
 
@@ -577,29 +589,35 @@
     try {
       const reconstruction = model.predict(inputTensor) as tf.Tensor;
       const reconstructionData = await reconstruction.data();
-      
+
       // 재구성 오차 계산 (MSE)
       const originalData = await inputTensor.data();
-      const mse = this.calculateMSE(Array.from(originalData), Array.from(reconstructionData));
-      
+      const mse = this.calculateMSE(
+        Array.from(originalData),
+        Array.from(reconstructionData)
+      );
+
       // 동적 임계값 (데이터의 표준편차 기반)
       const threshold = this.calculateDynamicThreshold(processedData);
       const isAnomaly = mse > threshold;
-      
+
       return {
         is_anomaly: isAnomaly,
         anomaly_score: mse,
         threshold: threshold,
-        model_info: 'TensorFlow.js 오토인코더 (20→4→20)'
+        model_info: 'TensorFlow.js 오토인코더 (20→4→20)',
       };
     } finally {
       inputTensor.dispose();
     }
   }
 
-  async predictTimeSeries(historicalData: number[], steps: number = 5): Promise<number[]> {
+  async predictTimeSeries(
+    historicalData: number[],
+    steps: number = 5
+  ): Promise<number[]> {
     await this.initialize();
-    
+
     const model = this.models.get('timeseries');
     if (!model) throw new Error('시계열 모델이 로드되지 않음');
 
@@ -617,13 +635,13 @@
         const sequenceTensor = tf.tensor3d([currentSequence]);
         const prediction = model.predict(sequenceTensor) as tf.Tensor;
         const predictionValue = (await prediction.data())[0];
-        
+
         predictions.push(predictionValue);
-        
+
         // 다음 예측을 위해 시퀀스 업데이트
         currentSequence.shift();
         currentSequence.push([predictionValue]);
-        
+
         sequenceTensor.dispose();
         prediction.dispose();
       }
@@ -637,44 +655,47 @@
 
   async clusterAnalysis(data: number[][]): Promise<ClusterResult> {
     await this.initialize();
-    
+
     if (data.length < 3) {
-      throw new Error('클러스터링을 위해서는 최소 3개의 데이터 포인트가 필요합니다');
-    }
-    
+      throw new Error(
+        '클러스터링을 위해서는 최소 3개의 데이터 포인트가 필요합니다'
+      );
+    }
+
     const startTime = Date.now();
-    
+
     try {
       // 데이터를 텐서로 변환
       const dataTensor = tf.tensor2d(data);
-      
+
       // 데이터 정규화
       const scaledData = this.scaler.fitTransform(dataTensor);
-      
+
       // KMeans 클러스터링 실행
       const result = await this.kmeans.fitPredict(scaledData);
-      
+
       // 리소스 정리
       dataTensor.dispose();
       scaledData.dispose();
-      
+
       const processingTime = Date.now() - startTime;
       console.log(`🎯 클러스터링 완료: ${processingTime}ms`);
-      
+
       return {
         ...result,
-        model_info: `${result.model_info} (${processingTime}ms)`
+        model_info: `${result.model_info} (${processingTime}ms)`,
       };
-      
     } catch (error: any) {
       console.error('❌ 클러스터링 실패:', error);
       throw error;
     }
   }
 
-  async analyzeMetricsWithAI(metrics: Record<string, number[]>): Promise<AIAnalysisResult> {
+  async analyzeMetricsWithAI(
+    metrics: Record<string, number[]>
+  ): Promise<AIAnalysisResult> {
     await this.initialize();
-    
+
     const startTime = Date.now();
     const analysis: AIAnalysisResult = {
       failure_predictions: {},
@@ -684,8 +705,8 @@
       processing_stats: {
         total_time: 0,
         models_used: [],
-        metrics_analyzed: Object.keys(metrics).length
-      }
+        metrics_analyzed: Object.keys(metrics).length,
+      },
     };
 
     try {
@@ -723,25 +744,32 @@
 
       // 🆕 클러스터링 분석 추가
       try {
-        const allMetricsData = Object.values(metrics).filter(values => values.length > 0);
+        const allMetricsData = Object.values(metrics).filter(
+          values => values.length > 0
+        );
         if (allMetricsData.length >= 3) {
           // 메트릭들을 행렬로 변환 (각 행은 시간점, 각 열은 메트릭)
           const maxLength = Math.max(...allMetricsData.map(arr => arr.length));
           const matrixData = [];
-          
-          for (let i = 0; i < Math.min(maxLength, 100); i++) { // 최대 100개 포인트
+
+          for (let i = 0; i < Math.min(maxLength, 100); i++) {
+            // 최대 100개 포인트
             const row = allMetricsData.map(arr => arr[i] || 0);
             matrixData.push(row);
           }
-          
+
           const clusterResult = await this.clusterAnalysis(matrixData);
           analysis.clustering_analysis = clusterResult;
           analysis.processing_stats.models_used.push('kmeans_clustering');
-          
+
           // 클러스터링 인사이트 추가
           const uniqueClusters = new Set(clusterResult.cluster_labels).size;
-          analysis.ai_insights.push(`시스템 상태를 ${uniqueClusters}개 패턴으로 분류했습니다`);
-          analysis.ai_insights.push(`클러스터 내 응집도: ${clusterResult.inertia.toFixed(2)}`);
+          analysis.ai_insights.push(
+            `시스템 상태를 ${uniqueClusters}개 패턴으로 분류했습니다`
+          );
+          analysis.ai_insights.push(
+            `클러스터 내 응집도: ${clusterResult.inertia.toFixed(2)}`
+          );
         }
       } catch (error: any) {
         console.warn('⚠️ 클러스터링 분석 실패:', error.message);
@@ -749,49 +777,21 @@
 
       // AI 인사이트 생성
       this.generateAIInsights(analysis);
-
     } catch (error: any) {
       console.error('❌ AI 분석 실패:', error);
       analysis.ai_insights.push(`분석 중 오류 발생: ${error.message}`);
     }
 
     analysis.processing_stats.total_time = Date.now() - startTime;
-    analysis.processing_stats.models_used = [...new Set(analysis.processing_stats.models_used)];
+    analysis.processing_stats.models_used = [
+      ...new Set(analysis.processing_stats.models_used),
+    ];
 
     console.log(`🧠 AI 분석 완료: ${analysis.processing_stats.total_time}ms`);
     return analysis;
   }
 
   private generateAIInsights(analysis: AIAnalysisResult): void {
-<<<<<<< HEAD
-    // 장애 예측 결과 요약
-    for (const [metric, result] of Object.entries(analysis.failure_predictions)) {
-      const probability = result.prediction?.[0] ?? 0;
-      if (probability >= 0.8) {
-        analysis.ai_insights.push(`${metric} 지표에서 장애 위험 높음`);
-      }
-    }
-
-    // 이상 탐지 결과 요약
-    for (const [metric, result] of Object.entries(analysis.anomaly_detections)) {
-      if (result.anomaly_score > result.threshold) {
-        analysis.ai_insights.push(`${metric} 지표에서 이상 패턴 감지`);
-      }
-    }
-
-    // 트렌드 예측 요약 (단순 상승/하락 판단)
-    for (const [metric, values] of Object.entries(analysis.trend_predictions)) {
-      if (values.length < 2) continue;
-      const first = values[0];
-      const last = values[values.length - 1];
-      const changeRatio = first !== 0 ? (last - first) / Math.abs(first) : 0;
-
-      if (changeRatio > 0.1) {
-        analysis.ai_insights.push(`${metric} 지표가 상승 추세입니다`);
-      } else if (changeRatio < -0.1) {
-        analysis.ai_insights.push(`${metric} 지표가 하락 추세입니다`);
-      }
-=======
     const failureValues = Object.entries(analysis.failure_predictions);
     if (failureValues.length > 0) {
       const highest = failureValues.reduce((a, b) =>
@@ -808,13 +808,16 @@
       );
     }
 
-    const anomalies = Object.values(analysis.anomaly_detections).filter(a => a.is_anomaly);
+    const anomalies = Object.values(analysis.anomaly_detections).filter(
+      a => a.is_anomaly
+    );
     if (anomalies.length > 0) {
-      const maxScore = anomalies.reduce((a, b) => (a.anomaly_score > b.anomaly_score ? a : b));
+      const maxScore = anomalies.reduce((a, b) =>
+        a.anomaly_score > b.anomaly_score ? a : b
+      );
       analysis.ai_insights.push(
         `이상 탐지 발견: 총 ${anomalies.length}건, 최고 점수 ${maxScore.anomaly_score.toFixed(2)}`
       );
->>>>>>> a261668e
     }
   }
 
@@ -827,18 +830,19 @@
     const min = Math.min(...metrics);
     const max = Math.max(...metrics);
     const range = max - min || 1;
-    
+
     const normalized = metrics.map(val => (val - min) / range);
 
     // 길이 조정
     if (normalized.length === targetLength) return normalized;
-    
+
     if (normalized.length > targetLength) {
       // 최근 데이터만 사용
       return normalized.slice(-targetLength);
     } else {
       // 평균값으로 패딩
-      const mean = normalized.reduce((sum, val) => sum + val, 0) / normalized.length;
+      const mean =
+        normalized.reduce((sum, val) => sum + val, 0) / normalized.length;
       const padded = [...normalized];
       while (padded.length < targetLength) {
         padded.unshift(mean);
@@ -847,9 +851,12 @@
     }
   }
 
-  private createSequences(data: number[], sequenceLength: number): number[][][] {
+  private createSequences(
+    data: number[],
+    sequenceLength: number
+  ): number[][][] {
     if (data.length < sequenceLength) return [];
-    
+
     const sequences = [];
     for (let i = 0; i <= data.length - sequenceLength; i++) {
       const sequence = data.slice(i, i + sequenceLength).map(val => [val]);
@@ -860,21 +867,23 @@
 
   private calculateMSE(original: number[], reconstructed: number[]): number {
     if (original.length !== reconstructed.length) return Infinity;
-    
-    const mse = original.reduce((sum, val, i) => {
-      const error = val - reconstructed[i];
-      return sum + error * error;
-    }, 0) / original.length;
-    
+
+    const mse =
+      original.reduce((sum, val, i) => {
+        const error = val - reconstructed[i];
+        return sum + error * error;
+      }, 0) / original.length;
+
     return mse;
   }
 
   private calculateDynamicThreshold(data: number[]): number {
     // 표준편차 기반 동적 임계값
     const mean = data.reduce((sum, val) => sum + val, 0) / data.length;
-    const variance = data.reduce((sum, val) => sum + Math.pow(val - mean, 2), 0) / data.length;
+    const variance =
+      data.reduce((sum, val) => sum + Math.pow(val - mean, 2), 0) / data.length;
     const stdDev = Math.sqrt(variance);
-    
+
     // 2-sigma 규칙 적용
     return Math.max(0.01, stdDev * 2);
   }
@@ -893,14 +902,14 @@
         '이상 탐지',
         '시계열 예측',
         '실시간 분석',
-        'Vercel 서버리스 호환'
-      ]
+        'Vercel 서버리스 호환',
+      ],
     };
   }
 
   dispose(): void {
     console.log('🗑️ TensorFlow.js 모델 정리 중...');
-    
+
     this.models.forEach((model, name) => {
       try {
         model.dispose();
@@ -909,13 +918,13 @@
         console.error(`❌ ${name} 모델 정리 실패:`, error);
       }
     });
-    
+
     this.models.clear();
     this.initialized = false;
-    
+
     console.log(`📊 메모리 정리 완료: ${JSON.stringify(tf.memory())}`);
   }
 }
 
 // 싱글톤 인스턴스
-export const tensorFlowAIEngine = new TensorFlowAIEngine(); +export const tensorFlowAIEngine = new TensorFlowAIEngine();